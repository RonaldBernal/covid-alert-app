package app.covidshield.module

import android.app.Activity
<<<<<<< HEAD
=======
import android.bluetooth.BluetoothAdapter
>>>>>>> 174e60c1
import android.content.Intent
import android.content.IntentSender
import app.covidshield.extensions.cleanup
import app.covidshield.extensions.launch
import app.covidshield.extensions.log
import app.covidshield.extensions.parse
import app.covidshield.extensions.toExposureConfiguration
import app.covidshield.extensions.toExposureKey
import app.covidshield.extensions.toInformation
import app.covidshield.extensions.toSummary
import app.covidshield.extensions.toWritableArray
import app.covidshield.extensions.toWritableMap
import app.covidshield.models.Configuration
import app.covidshield.models.ExposureKey
import app.covidshield.utils.ActivityResultHelper
import com.facebook.react.bridge.Promise
import com.facebook.react.bridge.ReactApplicationContext
import com.facebook.react.bridge.ReactContextBaseJavaModule
import com.facebook.react.bridge.ReactMethod
import com.facebook.react.bridge.ReadableArray
import com.facebook.react.bridge.ReadableMap
import com.google.android.gms.common.api.ApiException
import com.google.android.gms.nearby.Nearby
import com.google.android.gms.nearby.exposurenotification.ExposureNotificationStatusCodes
import kotlinx.coroutines.CompletableDeferred
import kotlinx.coroutines.CoroutineScope
import kotlinx.coroutines.Dispatchers
import kotlinx.coroutines.launch
import kotlinx.coroutines.tasks.await
import java.io.File
import java.util.*
import kotlin.coroutines.CoroutineContext

private const val SUMMARY_HIDDEN_KEY = "_summaryIdx"

class ExposureNotificationModule(context: ReactApplicationContext) : ReactContextBaseJavaModule(context), CoroutineScope, ActivityResultHelper {

    private val exposureNotificationClient by lazy {
        Nearby.getExposureNotificationClient(context.applicationContext)
    }

    private var startResolutionCompleter: CompletableDeferred<Any>? = null
    private var getTekResolutionCompleter: CompletableDeferred<Any>? = null

<<<<<<< HEAD
=======
    private val bluetoothAdapter get() = BluetoothAdapter.getDefaultAdapter()

>>>>>>> 174e60c1
    override fun getName(): String = "ExposureNotification"

    override val coroutineContext: CoroutineContext get() = Dispatchers.Default

    @ReactMethod
    fun start(promise: Promise) {
        promise.launch(this) {
<<<<<<< HEAD
            startInternal()
=======
            val status = getStatusInternal()
            if (status != Status.ACTIVE) {
                stopInternal()
                startInternal()
            }
>>>>>>> 174e60c1
            promise.resolve(null)
        }
    }

    @ReactMethod
    fun stop(promise: Promise) {
        promise.launch(this) {
<<<<<<< HEAD
            try {
                exposureNotificationClient.stop().await()
            } catch (_: Exception) {
                // Noop
            }
=======
            stopInternal()
>>>>>>> 174e60c1
        }
    }

    @ReactMethod
    fun resetAllData(promise: Promise) {
        // This method does not exist in the android nearby SDK.
        promise.resolve(null)
    }

    @ReactMethod
    fun getStatus(promise: Promise) {
        promise.launch(this) {
<<<<<<< HEAD
            val status = try {
                val isEnabled = exposureNotificationClient.isEnabled.await()
                if (isEnabled) Status.ACTIVE else Status.DISABLED
            } catch (_: Exception) {
                Status.DISABLED
            }
=======
            val status = getStatusInternal()
>>>>>>> 174e60c1
            promise.resolve(status.value)
        }
    }

    @ReactMethod
    fun detectExposure(configuration: ReadableMap, diagnosisKeysURLs: ReadableArray, promise: Promise) {
        promise.launch(this) {
            val exposureConfiguration = configuration.parse(Configuration::class.java).toExposureConfiguration()
            val files = diagnosisKeysURLs.parse(String::class.java).map { File(it) }
            val token = UUID.randomUUID().toString()

            exposureNotificationClient.provideDiagnosisKeys(files, exposureConfiguration, token).await()

            files.forEach { it.cleanup() }
            val exposureSummary = exposureNotificationClient.getExposureSummary(token).await()
            val summary = exposureSummary.toSummary()
            promise.resolve(summary.toWritableMap().apply {
                putString(SUMMARY_HIDDEN_KEY, token)
            })
        }
    }

    @ReactMethod
    fun getTemporaryExposureKeyHistory(promise: Promise) {
        promise.launch(this) {
            val exposureKeys = getTemporaryExposureKeyHistoryInternal()
            promise.resolve(exposureKeys.toWritableArray())
        }
    }

    @ReactMethod
    fun getExposureInformation(summary: ReadableMap, promise: Promise) {
        promise.launch(this) {
            val token = summary.getString(SUMMARY_HIDDEN_KEY)
                ?: throw IllegalArgumentException("Invalid summary token")
            val exposureInformationList = exposureNotificationClient.getExposureInformation(token).await()
            val informationList = exposureInformationList.map { it.toInformation() }.toWritableArray()
            promise.resolve(informationList)
        }
    }

    private suspend fun startInternal() {
        val activity = currentActivity ?: throw IllegalStateException("Invalid activity")
        try {
            exposureNotificationClient.start().await()
        } catch (exception: Exception) {
            if (exception !is ApiException) {
                throw Exception("UNKNOWN_ERROR", exception)
            }
            if (exception.statusCode == ExposureNotificationStatusCodes.RESOLUTION_REQUIRED) {
                startResolutionCompleter = CompletableDeferred()
                try {
                    exception.status.startResolutionForResult(
                        activity,
                        START_RESOLUTION_FOR_RESULT_REQUEST_CODE
                    )
                    startResolutionCompleter?.await()
                    startResolutionCompleter = null
                    startInternal()
                } catch (exception: IntentSender.SendIntentException) {
                    startResolutionCompleter?.completeExceptionally(Exception("SEND_INTENT_EXCEPTION", exception))
                } catch (exception: Exception) {
                    startResolutionCompleter?.completeExceptionally(Exception("PERMISSION_DENIED", exception))
                } finally {
                    startResolutionCompleter = null
                }
            } else {
                log(exception.message)
                throw Exception("NO_RESOLUTION_REQUIRED", exception)
            }
        }
    }

    private suspend fun getTemporaryExposureKeyHistoryInternal(): List<ExposureKey> {
        val activity = currentActivity ?: throw IllegalStateException("Invalid activity")
        try {
            val tekKeys = exposureNotificationClient.temporaryExposureKeyHistory.await()
            return tekKeys.map { it.toExposureKey() }
        } catch (exception: Exception) {
            if (exception !is ApiException) {
                throw Exception("UNKNOWN_ERROR", exception)
            }
            if (exception.statusCode == ExposureNotificationStatusCodes.RESOLUTION_REQUIRED) {
                getTekResolutionCompleter = CompletableDeferred()
                try {
                    exception.status.startResolutionForResult(
                        activity,
                        GET_TEK_RESOLUTION_FOR_RESULT_REQUEST_CODE
                    )
                    getTekResolutionCompleter?.await()
                    getTekResolutionCompleter = null
                    return getTemporaryExposureKeyHistoryInternal()
                } catch (exception: IntentSender.SendIntentException) {
                    getTekResolutionCompleter?.completeExceptionally(Exception("SEND_INTENT_EXCEPTION", exception))
                } catch (exception: Exception) {
                    getTekResolutionCompleter?.completeExceptionally(Exception("PERMISSION_DENIED", exception))
                } finally {
                    getTekResolutionCompleter = null
                }
            } else {
                throw Exception("NO_RESOLUTION_REQUIRED", exception)
            }
        }
        throw Exception("UNKNOWN_ERROR")
    }

<<<<<<< HEAD
=======
    private suspend fun stopInternal() {
        try {
            exposureNotificationClient.stop().await()
        } catch (_: Exception) {
            // Noop
        }
    }

    private suspend fun getStatusInternal(): Status {
        val isExposureNotificationEnabled = try {
            exposureNotificationClient.isEnabled.await()
        } catch (_: Exception) {
            false
        }
        val isBluetoothEnabled = try {
            bluetoothAdapter.isEnabled
        } catch (_: Exception) {
            false
        }
        return when {
            !isExposureNotificationEnabled -> Status.DISABLED
            !isBluetoothEnabled -> Status.BLUETOOTH_OFF
            else -> Status.ACTIVE
        }
    }

>>>>>>> 174e60c1
    override fun onActivityResult(requestCode: Int, resultCode: Int, data: Intent?) {
        val completer = when (requestCode) {
            START_RESOLUTION_FOR_RESULT_REQUEST_CODE -> startResolutionCompleter
            GET_TEK_RESOLUTION_FOR_RESULT_REQUEST_CODE -> getTekResolutionCompleter
            else -> return
        }
        launch {
            if (resultCode == Activity.RESULT_OK) {
                completer?.complete(Unit)
            } else {
                completer?.completeExceptionally(Exception())
            }
        }
    }

    companion object {

        private const val START_RESOLUTION_FOR_RESULT_REQUEST_CODE = 9001
        private const val GET_TEK_RESOLUTION_FOR_RESULT_REQUEST_CODE = 9002
    }
}

private enum class Status(val value: String) {
    ACTIVE("active"),
    DISABLED("disabled"),
    BLUETOOTH_OFF("bluetooth_off")
}<|MERGE_RESOLUTION|>--- conflicted
+++ resolved
@@ -1,10 +1,7 @@
 package app.covidshield.module
 
 import android.app.Activity
-<<<<<<< HEAD
-=======
 import android.bluetooth.BluetoothAdapter
->>>>>>> 174e60c1
 import android.content.Intent
 import android.content.IntentSender
 import app.covidshield.extensions.cleanup
@@ -49,11 +46,8 @@
     private var startResolutionCompleter: CompletableDeferred<Any>? = null
     private var getTekResolutionCompleter: CompletableDeferred<Any>? = null
 
-<<<<<<< HEAD
-=======
     private val bluetoothAdapter get() = BluetoothAdapter.getDefaultAdapter()
 
->>>>>>> 174e60c1
     override fun getName(): String = "ExposureNotification"
 
     override val coroutineContext: CoroutineContext get() = Dispatchers.Default
@@ -61,15 +55,11 @@
     @ReactMethod
     fun start(promise: Promise) {
         promise.launch(this) {
-<<<<<<< HEAD
-            startInternal()
-=======
             val status = getStatusInternal()
             if (status != Status.ACTIVE) {
                 stopInternal()
                 startInternal()
             }
->>>>>>> 174e60c1
             promise.resolve(null)
         }
     }
@@ -77,15 +67,7 @@
     @ReactMethod
     fun stop(promise: Promise) {
         promise.launch(this) {
-<<<<<<< HEAD
-            try {
-                exposureNotificationClient.stop().await()
-            } catch (_: Exception) {
-                // Noop
-            }
-=======
             stopInternal()
->>>>>>> 174e60c1
         }
     }
 
@@ -98,16 +80,7 @@
     @ReactMethod
     fun getStatus(promise: Promise) {
         promise.launch(this) {
-<<<<<<< HEAD
-            val status = try {
-                val isEnabled = exposureNotificationClient.isEnabled.await()
-                if (isEnabled) Status.ACTIVE else Status.DISABLED
-            } catch (_: Exception) {
-                Status.DISABLED
-            }
-=======
             val status = getStatusInternal()
->>>>>>> 174e60c1
             promise.resolve(status.value)
         }
     }
@@ -214,8 +187,6 @@
         throw Exception("UNKNOWN_ERROR")
     }
 
-<<<<<<< HEAD
-=======
     private suspend fun stopInternal() {
         try {
             exposureNotificationClient.stop().await()
@@ -242,7 +213,6 @@
         }
     }
 
->>>>>>> 174e60c1
     override fun onActivityResult(requestCode: Int, resultCode: Int, data: Intent?) {
         val completer = when (requestCode) {
             START_RESOLUTION_FOR_RESULT_REQUEST_CODE -> startResolutionCompleter
