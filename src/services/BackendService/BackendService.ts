import {Buffer} from 'buffer';

import hmac256 from 'crypto-js/hmac-sha256';
import encHex from 'crypto-js/enc-hex';
import {TemporaryExposureKey} from 'bridge/ExposureNotification';
import nacl from 'tweetnacl';
import {getRandomBytes, downloadDiagnosisKeysFile} from 'bridge/CovidShield';
import {blobFetch} from 'shared/fetch';
import {MCC_CODE, TRANSMISSION_RISK_LEVEL} from 'env';

import {Observable} from '../../shared/Observable';
import {Region} from '../../shared/Region';

import {covidshield} from './covidshield';
import {BackendInterface, SubmissionKeySet} from './types';

const MAX_UPLOAD_KEYS = 14;

export class BackendService implements BackendInterface {
  retrieveUrl: string;
  submitUrl: string;
  hmacKey: string;
  region: Observable<Region | undefined> | undefined;

  constructor(
    retrieveUrl: string,
    submitUrl: string,
    hmacKey: string,
    region: Observable<Region | undefined> | undefined,
  ) {
    this.retrieveUrl = retrieveUrl;
    this.submitUrl = submitUrl;
    this.hmacKey = hmacKey;
    this.region = region;
  }

  async retrieveDiagnosisKeys(period: number) {
    console.info(`retrieveDiagnosisKeys(${period})`);
    const message = `${MCC_CODE}:${period}:${Math.floor(Date.now() / 1000 / 3600)}`;
    const hmac = hmac256(message, encHex.parse(this.hmacKey)).toString(encHex);
    const url = `${this.retrieveUrl}/retrieve/${MCC_CODE}/${period}/${hmac}`;
    console.info(`downloadDiagnosisKeysFile(${url})`);
    return downloadDiagnosisKeysFile(url);
  }

  async getExposureConfiguration() {
    const region = this.region?.get();
    const url = `${this.retrieveUrl}/exposure-configuration/${region}.json`;
    console.debug(`getExposureConfiguration: ${url}`);
    return (await fetch(url)).json();
  }

  async claimOneTimeCode(oneTimeCode: string): Promise<SubmissionKeySet> {
<<<<<<< HEAD
    console.info(`claimOneTimeCode(${oneTimeCode})`);
    const randomBytes = await getRandomBytes(32);
=======
    let randomBytes: Buffer;
    try {
      randomBytes = await getRandomBytes(32);
    } catch (error) {
      console.error('getRandomBytes()', error);
      throw new Error(error);
    }
>>>>>>> f5182b71
    nacl.setPRNG(buff => {
      buff.set(randomBytes, 0);
    });
    const keyPair = nacl.box.keyPair();

    const keyClaimResponse = await this.keyClaim(oneTimeCode, keyPair);
    if (keyClaimResponse.error) {
      throw new Error(`Code ${keyClaimResponse.error}`);
    }

    const serverPublicKey = Buffer.from(keyClaimResponse.serverPublicKey).toString('base64');
    const clientPrivateKey = Buffer.from(keyPair.secretKey).toString('base64');
    const clientPublicKey = Buffer.from(keyPair.publicKey).toString('base64');

    console.debug(`serverPublicKey: ${serverPublicKey}, clientPublicKey: ${clientPublicKey}`);

    return {
      serverPublicKey,
      clientPrivateKey,
      clientPublicKey,
    };
  }

  async reportDiagnosisKeys(keyPair: SubmissionKeySet, _exposureKeys: TemporaryExposureKey[]) {
    console.info(`reportDiagnosisKeys(keyPair: ${keyPair}, exposureKeys: ${_exposureKeys}`);
    // Ref https://github.com/CovidShield/mobile/issues/192
    const filteredExposureKeys = Object.values(
      _exposureKeys.sort((first, second) => second.rollingStartIntervalNumber - first.rollingStartIntervalNumber),
    );
    const exposureKeys = filteredExposureKeys.slice(0, MAX_UPLOAD_KEYS);

    const upload = covidshield.Upload.create({
      timestamp: {seconds: Math.floor(new Date().getTime() / 1000)},
      keys: exposureKeys.map(key =>
        covidshield.TemporaryExposureKey.create({
          keyData: Buffer.from(key.keyData, 'base64'),
          transmissionRiskLevel:
            TRANSMISSION_RISK_LEVEL ||
            key.transmissionRiskLevel /* See transmissionRiskLevel https://developers.google.com/android/exposure-notifications/exposure-notifications-api#temporaryexposurekey */,
          rollingStartIntervalNumber: key.rollingStartIntervalNumber,
          rollingPeriod: key.rollingPeriod,
        }),
      ),
    });

    const serializedUpload = covidshield.Upload.encode(upload).finish();

    const clientPrivate = Buffer.from(keyPair.clientPrivateKey, 'base64');
    const serverPublicKey = Buffer.from(keyPair.serverPublicKey, 'base64');
    const clientPublicKey = Buffer.from(keyPair.clientPublicKey, 'base64');

    let nonce: Buffer;
    try {
      nonce = await getRandomBytes(24);
    } catch (error) {
      console.error('getRandomBytes()', error);
      throw new Error(error);
    }
    const encryptedPayload = nacl.box(serializedUpload, nonce, serverPublicKey, clientPrivate);

    console.debug(`Uploading encrypted diagnosis keys`);
    await this.upload(encryptedPayload, nonce, serverPublicKey, clientPublicKey);
  }

  private async keyClaim(code: string, keyPair: nacl.BoxKeyPair): Promise<covidshield.KeyClaimResponse> {
    console.debug(`keyClaim(${code})`);
    const uploadPayload = covidshield.KeyClaimRequest.create({
      oneTimeCode: code,
      appPublicKey: keyPair.publicKey,
    });

    const body = covidshield.KeyClaimRequest.encode(uploadPayload).finish();
    const buffer = await blobFetch(`${this.submitUrl}/claim-key`, 'POST', body);

    return covidshield.KeyClaimResponse.decode(Buffer.from(buffer));
  }

  private async upload(
    payload: Uint8Array,
    nonce: Uint8Array,
    serverPublicKey: Uint8Array,
    appPublicKey: Uint8Array,
  ): Promise<covidshield.EncryptedUploadResponse> {
    const request = covidshield.EncryptedUploadRequest.encode({
      serverPublicKey,
      appPublicKey,
      nonce,
      payload,
    }).finish();
    const arrayBuffer = await blobFetch(`${this.submitUrl}/upload`, 'POST', request);
    const response = covidshield.EncryptedUploadResponse.decode(Buffer.from(arrayBuffer));
    return response;
  }
}<|MERGE_RESOLUTION|>--- conflicted
+++ resolved
@@ -51,10 +51,7 @@
   }
 
   async claimOneTimeCode(oneTimeCode: string): Promise<SubmissionKeySet> {
-<<<<<<< HEAD
     console.info(`claimOneTimeCode(${oneTimeCode})`);
-    const randomBytes = await getRandomBytes(32);
-=======
     let randomBytes: Buffer;
     try {
       randomBytes = await getRandomBytes(32);
@@ -62,7 +59,6 @@
       console.error('getRandomBytes()', error);
       throw new Error(error);
     }
->>>>>>> f5182b71
     nacl.setPRNG(buff => {
       buff.set(randomBytes, 0);
     });
