import React, {createContext, useCallback, useContext, useEffect, useMemo, useState} from 'react';
import AsyncStorage from '@react-native-community/async-storage';
import {useI18n} from '@shopify/react-i18n';
import ExposureNotification, {Status as SystemStatus} from 'bridge/ExposureNotification';
import {AppState, AppStateStatus} from 'react-native';
import SecureStorage from 'react-native-sensitive-info';
import SystemSetting from 'react-native-system-setting';

import {BackendInterface} from '../BackendService';
import {BackgroundScheduler} from '../BackgroundSchedulerService';

import {
  ExposureNotificationService,
  ExposureStatus,
  PersistencyProvider,
  SecurePersistencyProvider,
} from './ExposureNotificationService';

const ExposureNotificationServiceContext = createContext<ExposureNotificationService | undefined>(undefined);

export interface ExposureNotificationServiceProviderProps {
  backendInterface: BackendInterface;
  backgroundScheduler?: typeof BackgroundScheduler;
  exposureNotification?: typeof ExposureNotification;
  storage?: PersistencyProvider;
  secureStorage?: SecurePersistencyProvider;
  children?: React.ReactElement;
}

export const ExposureNotificationServiceProvider = ({
  backendInterface,
  backgroundScheduler = BackgroundScheduler,
  exposureNotification,
  storage,
  secureStorage,
  children,
}: ExposureNotificationServiceProviderProps) => {
  const [i18n] = useI18n();
  const exposureNotificationService = useMemo(
    () =>
      new ExposureNotificationService(
        backendInterface,
        i18n,
        storage || AsyncStorage,
        secureStorage || SecureStorage,
        exposureNotification || ExposureNotification,
      ),
    [backendInterface, exposureNotification, i18n, secureStorage, storage],
  );

  useEffect(() => {
<<<<<<< HEAD
    backgroundScheduler.registerPeriodicTask(() => {
      console.log('registerPeriodicTask - updateExposureStatusInBackground');
      return exposureNotificationService.updateExposureStatusInBackground();
=======
    backgroundScheduler.registerPeriodicTask(async () => {
      await exposureNotificationService.updateExposureStatusInBackground();
>>>>>>> d17022f3
    });
  }, [backgroundScheduler, exposureNotificationService]);

  return (
    <ExposureNotificationServiceContext.Provider value={exposureNotificationService}>
      {children}
    </ExposureNotificationServiceContext.Provider>
  );
};

export function useExposureNotificationService() {
  return useContext(ExposureNotificationServiceContext)!;
}

export function useStartExposureNotificationService(): () => Promise<void> {
  const exposureNotificationService = useExposureNotificationService();
  return useCallback(async () => {
    await exposureNotificationService.start();
  }, [exposureNotificationService]);
}

export function useSystemStatus(): [SystemStatus, () => void] {
  const exposureNotificationService = useExposureNotificationService();
  const [state, setState] = useState<SystemStatus>(exposureNotificationService.systemStatus.get());
  const update = useCallback(() => {
    exposureNotificationService.updateSystemStatus();
  }, [exposureNotificationService]);

  useEffect(() => {
    return exposureNotificationService.systemStatus.observe(setState);
  }, [exposureNotificationService.systemStatus]);

  useEffect(update, [update]);

  return [state, update];
}

export function useExposureStatus(): [ExposureStatus, () => void] {
  const exposureNotificationService = useExposureNotificationService();
  const [state, setState] = useState<ExposureStatus>(exposureNotificationService.exposureStatus.get());
  const update = useCallback(() => {
    exposureNotificationService.updateExposureStatus();
  }, [exposureNotificationService]);

  useEffect(() => {
    return exposureNotificationService.exposureStatus.observe(setState);
  }, [exposureNotificationService.exposureStatus]);

  return [state, update];
}

export function useReportDiagnosis() {
  const exposureNotificationService = useExposureNotificationService();
  const startSubmission = useCallback(
    (oneTimeCode: string) => {
      return exposureNotificationService.startKeysSubmission(oneTimeCode);
    },
    [exposureNotificationService],
  );
  const fetchAndSubmitKeys = useCallback(() => {
    return exposureNotificationService.fetchAndSubmitKeys();
  }, [exposureNotificationService]);
  return {
    startSubmission,
    fetchAndSubmitKeys,
  };
}

export function useExposureNotificationSystemStatusAutomaticUpdater() {
  const exposureNotificationService = useExposureNotificationService();
  return useCallback(() => {
    const updateStatus = async (newState: AppStateStatus) => {
      if (newState === 'active') {
        await exposureNotificationService.updateSystemStatus();
        await exposureNotificationService.updateExposureStatus();
      }
    };
    AppState.addEventListener('change', updateStatus);

    const bluetoothListenerPromise = SystemSetting.addBluetoothListener(() => {
      exposureNotificationService.updateSystemStatus();
    });

    return () => {
      AppState.removeEventListener('change', updateStatus);
      bluetoothListenerPromise.then(listener => listener.remove()).catch(() => {});
    };
  }, [exposureNotificationService]);
}<|MERGE_RESOLUTION|>--- conflicted
+++ resolved
@@ -49,14 +49,9 @@
   );
 
   useEffect(() => {
-<<<<<<< HEAD
-    backgroundScheduler.registerPeriodicTask(() => {
+    backgroundScheduler.registerPeriodicTask(async () => {
       console.log('registerPeriodicTask - updateExposureStatusInBackground');
-      return exposureNotificationService.updateExposureStatusInBackground();
-=======
-    backgroundScheduler.registerPeriodicTask(async () => {
       await exposureNotificationService.updateExposureStatusInBackground();
->>>>>>> d17022f3
     });
   }, [backgroundScheduler, exposureNotificationService]);
 
