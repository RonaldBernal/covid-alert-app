import {Platform} from 'react-native';
import ExposureNotification, {
  ExposureConfiguration,
  ExposureSummary,
  Status as SystemStatus,
} from 'bridge/ExposureNotification';
import PushNotification from 'bridge/PushNotification';
import {addDays, daysBetween, periodSinceEpoch} from 'shared/date-fns';
import {I18n} from '@shopify/react-i18n';
import {Observable, MapObservable} from 'shared/Observable';
import {TEST_MODE} from 'env';

import {BackendInterface, SubmissionKeySet} from '../BackendService';

import defaultExposureConfiguration from './DefaultExposureConfiguration.json';

const SUBMISSION_AUTH_KEYS = 'submissionAuthKeys';
const EXPOSURE_CONFIGURATION = 'exposure-configuration';

const SECURE_OPTIONS = {
  sharedPreferencesName: 'covidShieldSharedPreferences',
  keychainService: 'covidShieldKeychain',
};
const SECURE_OPTIONS_FOR_CONFIGURATION = {...SECURE_OPTIONS, kSecAttrAccessible: 'kSecAttrAccessibleAlways'};

export const EXPOSURE_STATUS = 'exposureStatus';

export const HOURS_PER_PERIOD = 24;

export const EXPOSURE_NOTIFICATION_CYCLE = 14;

export {SystemStatus};

export type ExposureStatus =
  | {
      type: 'monitoring';
      lastCheckedPeriod?: number;
      lastCheckedTimestamp?: number;
    }
  | {
      type: 'exposed';
      summary: ExposureSummary;
      lastCheckedPeriod?: number;
      lastCheckedTimestamp?: number;
    }
  | {
      type: 'diagnosed';
      needsSubmission: boolean;
      submissionLastCompletedAt?: number;
      cycleStartsAt: number;
      cycleEndsAt: number;
      lastCheckedPeriod?: number;
      lastCheckedTimestamp?: number;
    };

export interface PersistencyProvider {
  setItem(key: string, value: string): Promise<void>;
  getItem(key: string): Promise<string | null>;
}

export interface SecurePersistencyProvider {
  setItem(key: string, value: string, options: SecureStorageOptions): Promise<null>;
  getItem(key: string, options: SecureStorageOptions): Promise<string | null>;
}

export interface SecureStorageOptions {
  keychainService?: string;
  sharedPreferencesName?: string;
}

export class ExposureNotificationService {
  systemStatus: Observable<SystemStatus>;
  exposureStatus: MapObservable<ExposureStatus>;

  /**
   * Visible for testing only
   * We can make this private until ExposureNotificationClient.ACTION_EXPOSURE_NOT_FOUND is available in Android EN framework
   * Ref https://developers.google.com/android/exposure-notifications/exposure-notifications-api#broadcast-receivers
   **/
  exposureStatusUpdatePromise: Promise<void> | null = null;

  private starting = false;

  private exposureNotification: typeof ExposureNotification;
  private backendInterface: BackendInterface;

  private i18n: I18n;
  private storage: PersistencyProvider;
  private secureStorage: SecurePersistencyProvider;

  constructor(
    backendInterface: BackendInterface,
    i18n: I18n,
    storage: PersistencyProvider,
    secureStorage: SecurePersistencyProvider,
    exposureNotification: typeof ExposureNotification,
  ) {
    this.i18n = i18n;
    this.exposureNotification = exposureNotification;
    this.systemStatus = new Observable<SystemStatus>(SystemStatus.Undefined);
    this.exposureStatus = new MapObservable<ExposureStatus>({type: 'monitoring'});
    this.backendInterface = backendInterface;
    this.storage = storage;
    this.secureStorage = secureStorage;
    this.exposureStatus.observe(status => {
      this.storage.setItem(EXPOSURE_STATUS, JSON.stringify(status));
    });
  }

  async init() {
    const exposureStatus = JSON.parse((await this.storage.getItem(EXPOSURE_STATUS)) || 'null');
    this.exposureStatus.append({...exposureStatus});
  }

  async start(): Promise<void> {
    if (this.starting) {
      return;
    }
    this.starting = true;

    await this.init();

    try {
      await this.exposureNotification.start();
    } catch (_) {
      this.systemStatus.set(SystemStatus.Unknown);
      return;
    }

    await this.updateSystemStatus();
    await this.updateExposureStatus();

    this.starting = false;
  }

  async updateSystemStatus(): Promise<void> {
    const status = await this.exposureNotification.getStatus();
    this.systemStatus.set(status);
  }

  async updateExposureStatusInBackground() {
    console.log('updateExposureStatusInBackground');
    const lastStatus = this.exposureStatus.get();
    console.log('lastStatus', lastStatus);
    await this.updateExposureStatus();
    const currentStatus = this.exposureStatus.get();

    console.log('currentStatus', currentStatus);
    console.log('lastStatus.type', lastStatus.type);

    if (lastStatus.type === 'monitoring' && currentStatus.type === 'exposed') {
      PushNotification.presentLocalNotification({
        alertTitle: this.i18n.translate('Notification.ExposedMessageTitle'),
        alertBody: this.i18n.translate('Notification.ExposedMessageBody'),
      });
    }
    if (currentStatus.type === 'diagnosed' && currentStatus.needsSubmission) {
      PushNotification.presentLocalNotification({
        alertTitle: this.i18n.translate('Notification.DailyUploadNotificationTitle'),
        alertBody: this.i18n.translate('Notification.DailyUploadNotificationBody'),
      });
    }
  }

  async updateExposureStatus(): Promise<void> {
    if (this.exposureStatusUpdatePromise) return this.exposureStatusUpdatePromise;
    const cleanUpPromise = <T>(input: T): T => {
      this.exposureStatusUpdatePromise = null;
      return input;
    };
    this.exposureStatusUpdatePromise = this.performExposureStatusUpdate().then(cleanUpPromise, cleanUpPromise);
    return this.exposureStatusUpdatePromise;
  }

  async startKeysSubmission(oneTimeCode: string): Promise<void> {
    const keys = await this.backendInterface.claimOneTimeCode(oneTimeCode);
    const serialized = JSON.stringify(keys);
    await this.secureStorage.setItem(SUBMISSION_AUTH_KEYS, serialized, SECURE_OPTIONS);
    const cycleStartsAt = new Date();
    this.exposureStatus.append({
      type: 'diagnosed',
      needsSubmission: true,
      cycleStartsAt: cycleStartsAt.getTime(),
      cycleEndsAt: addDays(cycleStartsAt, EXPOSURE_NOTIFICATION_CYCLE).getTime(),
    });
  }

  async fetchAndSubmitKeys(): Promise<void> {
    const submissionKeysStr = await this.secureStorage.getItem(SUBMISSION_AUTH_KEYS, SECURE_OPTIONS);
    if (!submissionKeysStr) {
      throw new Error('No Upload keys found, did you forget to claim one-time code?');
    }
    const auth = JSON.parse(submissionKeysStr) as SubmissionKeySet;
    const diagnosisKeys = await this.exposureNotification.getTemporaryExposureKeyHistory();
    if (diagnosisKeys.length > 0) {
      await this.backendInterface.reportDiagnosisKeys(auth, diagnosisKeys);
    }
    await this.recordKeySubmission();
  }

  /**
   * If the exposureConfiguration is not available from the server for some reason,
   * try and use a previously stored configuration, or use the default configuration bundled with the app.
   */
  async getAlternateExposureConfiguration(): Promise<ExposureConfiguration> {
    try {
      const exposureConfigurationStr = await this.secureStorage.getItem(
        EXPOSURE_CONFIGURATION,
        SECURE_OPTIONS_FOR_CONFIGURATION,
      );
      console.info('Getting exposure configuration from iOS keychain.');
      if (exposureConfigurationStr) {
        console.warn('Using previously saved exposureConfiguration');
        return JSON.parse(exposureConfigurationStr);
      } else {
        throw new Error('Unable to use saved exposureConfiguration');
      }
    } catch (error) {
      console.warn('Using default exposureConfiguration.', error);
      return defaultExposureConfiguration;
    }
  }

  private async recordKeySubmission() {
    const currentStatus = this.exposureStatus.get();
    if (currentStatus.type !== 'diagnosed') return;
    this.exposureStatus.append({needsSubmission: false, submissionLastCompletedAt: new Date().getTime()});
  }

  private async calculateNeedsSubmission(): Promise<boolean> {
    const exposureStatus = this.exposureStatus.get();
    if (exposureStatus.type !== 'diagnosed') return false;

    const today = new Date();
    const cycleEndsAt = new Date(exposureStatus.cycleEndsAt);
    // we're done submitting keys
    if (daysBetween(today, cycleEndsAt) <= 0) return false;

    const submissionLastCompletedAt = exposureStatus.submissionLastCompletedAt;
    if (!submissionLastCompletedAt) return true;

    const lastSubmittedDay = new Date(submissionLastCompletedAt);
    if (daysBetween(lastSubmittedDay, today) > 0) return true;

    return false;
  }

  private async *keysSinceLastFetch(
    _lastCheckedPeriod?: number,
  ): AsyncGenerator<{keysFileUrl: string; period: number} | null> {
    const runningDate = new Date();

<<<<<<< HEAD
    const lastCheckedPeriod = periodSinceEpoch(addDays(runningDate, -EXPOSURE_NOTIFICATION_CYCLE), HOURS_PER_PERIOD);
=======
    let lastCheckedPeriod =
      _lastCheckedPeriod || periodSinceEpoch(addDays(runningDate, -EXPOSURE_NOTIFICATION_CYCLE), HOURS_PER_PERIOD);
    if (TEST_MODE) {
      lastCheckedPeriod = periodSinceEpoch(addDays(runningDate, -EXPOSURE_NOTIFICATION_CYCLE), HOURS_PER_PERIOD);
    }
>>>>>>> b8b715c1

    let runningPeriod = periodSinceEpoch(runningDate, HOURS_PER_PERIOD);
    console.log('lastCheckedPeriod', lastCheckedPeriod);
    while (runningPeriod > lastCheckedPeriod) {
      try {
        console.log('runningPeriod', runningPeriod);
        const keysFileUrl = await this.backendInterface.retrieveDiagnosisKeys(runningPeriod);
        const period = runningPeriod;
        yield {keysFileUrl, period};
      } catch (err) {
        console.log('>>> error while downloading key file:', err);
      }

      runningPeriod -= 1;
    }
  }

  private async performExposureStatusUpdate(): Promise<void> {
    let exposureConfiguration: ExposureConfiguration;
    try {
      exposureConfiguration = await this.backendInterface.getExposureConfiguration();
      console.info('Using downloaded exposureConfiguration.');
      const serialized = JSON.stringify(exposureConfiguration);
      await this.secureStorage.setItem(EXPOSURE_CONFIGURATION, serialized, SECURE_OPTIONS_FOR_CONFIGURATION);
      console.info('Saving exposure configuration to iOS keychain.');
    } catch (error) {
      if (error instanceof SyntaxError) {
        console.error('JSON Parsing error: Unable to parse downloaded exposureConfiguration.', error);
      } else {
        console.error('Netowrk error: Unable to download exposureConfiguration.', error);
      }
      exposureConfiguration = await this.getAlternateExposureConfiguration();
    }

    const finalize = async (status: Partial<ExposureStatus> = {}) => {
      const timestamp = new Date().getTime();
      this.exposureStatus.append({...status, lastCheckedTimestamp: timestamp});
    };

    const currentStatus = this.exposureStatus.get();

    if (currentStatus.type === 'diagnosed') {
      const today = new Date();
      const cycleEndsAt = new Date(currentStatus.cycleEndsAt);
      if (daysBetween(today, cycleEndsAt) <= 0) {
        this.exposureStatus.set({type: 'monitoring'});
        return finalize();
      }
      return finalize({needsSubmission: await this.calculateNeedsSubmission()});
    } else if (
      currentStatus.type === 'exposed' &&
      currentStatus.summary.daysSinceLastExposure >= EXPOSURE_NOTIFICATION_CYCLE
    ) {
      this.exposureStatus.set({type: 'monitoring'});
      return finalize();
    }

    const keysFileUrls: string[] = [];
    const generator = this.keysSinceLastFetch(currentStatus.lastCheckedPeriod);
    let lastCheckedPeriod = currentStatus.lastCheckedPeriod;
    while (true) {
      const {value, done} = await generator.next();
      if (done) break;
      if (!value) continue;
      const {keysFileUrl, period} = value;
      keysFileUrls.push(keysFileUrl);

      // Temporarily disable persisting lastCheckPeriod on Android
      // Ref https://github.com/cds-snc/covid-shield-mobile/issues/453
      if (Platform.OS !== 'android') {
        lastCheckedPeriod = Math.max(lastCheckedPeriod || 0, period);
      }
<<<<<<< HEAD
      console.debug('keysFileUrl', keysFileUrl);
      console.debug(`lastCheckedPeriod: ${lastCheckedPeriod}`);
      try {
        const summary = await this.exposureNotification.detectExposure(exposureConfiguration, [keysFileUrl]);
        if (summary.matchedKeyCount > 0) {
          return finalize({type: 'exposed', summary, lastCheckedPeriod});
        }
      } catch (error) {
        console.log('>>> detectExposure', error);
=======
    }
    console.debug('keysFileUrl', keysFileUrls);
    console.debug(`lastCheckedPeriod: ${lastCheckedPeriod}`);
    try {
      const summary = await this.exposureNotification.detectExposure(exposureConfiguration, keysFileUrls);
      if (summary.matchedKeyCount > 0) {
        return finalize({type: 'exposed', summary, lastCheckedPeriod});
>>>>>>> b8b715c1
      }
    } catch (error) {
      console.log('>>> detectExposure', error);
    }

    return finalize({lastCheckedPeriod});
  }
}<|MERGE_RESOLUTION|>--- conflicted
+++ resolved
@@ -250,15 +250,11 @@
   ): AsyncGenerator<{keysFileUrl: string; period: number} | null> {
     const runningDate = new Date();
 
-<<<<<<< HEAD
-    const lastCheckedPeriod = periodSinceEpoch(addDays(runningDate, -EXPOSURE_NOTIFICATION_CYCLE), HOURS_PER_PERIOD);
-=======
     let lastCheckedPeriod =
       _lastCheckedPeriod || periodSinceEpoch(addDays(runningDate, -EXPOSURE_NOTIFICATION_CYCLE), HOURS_PER_PERIOD);
     if (TEST_MODE) {
       lastCheckedPeriod = periodSinceEpoch(addDays(runningDate, -EXPOSURE_NOTIFICATION_CYCLE), HOURS_PER_PERIOD);
     }
->>>>>>> b8b715c1
 
     let runningPeriod = periodSinceEpoch(runningDate, HOURS_PER_PERIOD);
     console.log('lastCheckedPeriod', lastCheckedPeriod);
@@ -331,17 +327,6 @@
       if (Platform.OS !== 'android') {
         lastCheckedPeriod = Math.max(lastCheckedPeriod || 0, period);
       }
-<<<<<<< HEAD
-      console.debug('keysFileUrl', keysFileUrl);
-      console.debug(`lastCheckedPeriod: ${lastCheckedPeriod}`);
-      try {
-        const summary = await this.exposureNotification.detectExposure(exposureConfiguration, [keysFileUrl]);
-        if (summary.matchedKeyCount > 0) {
-          return finalize({type: 'exposed', summary, lastCheckedPeriod});
-        }
-      } catch (error) {
-        console.log('>>> detectExposure', error);
-=======
     }
     console.debug('keysFileUrl', keysFileUrls);
     console.debug(`lastCheckedPeriod: ${lastCheckedPeriod}`);
@@ -349,7 +334,6 @@
       const summary = await this.exposureNotification.detectExposure(exposureConfiguration, keysFileUrls);
       if (summary.matchedKeyCount > 0) {
         return finalize({type: 'exposed', summary, lastCheckedPeriod});
->>>>>>> b8b715c1
       }
     } catch (error) {
       console.log('>>> detectExposure', error);
