--- conflicted
+++ resolved
@@ -262,27 +262,14 @@
       if (done) break;
       if (!value) continue;
       const {keysFileUrl, period} = value;
-<<<<<<< HEAD
-      lastCheckedPeriod = Math.max(lastCheckedPeriod || 0, period);
-      keysFileUrls.push(keysFileUrl);
-    }
-    console.debug('keysFileUrls', keysFileUrls);
-    console.debug(`lastCheckedPeriod: ${lastCheckedPeriod}`);
-
-    try {
-      const summary = await this.exposureNotification.detectExposure(exposureConfiguration, keysFileUrls);
-      console.debug(`Summary Matched Key Count: ${summary.matchedKeyCount}`);
-      if (summary.matchedKeyCount > 0) {
-        console.debug(`Matched key: ${summary}`);
-        return finalize({type: 'exposed', summary, lastCheckedPeriod});
-=======
 
       // Temporarily disable persisting lastCheckPeriod on Android
       // Ref https://github.com/cds-snc/covid-shield-mobile/issues/453
       if (Platform.OS !== 'android') {
         lastCheckedPeriod = Math.max(lastCheckedPeriod || 0, period);
       }
-
+      console.debug('keysFileUrl', keysFileUrl);
+      console.debug(`lastCheckedPeriod: ${lastCheckedPeriod}`);
       try {
         const summary = await this.exposureNotification.detectExposure(exposureConfiguration, [keysFileUrl]);
         if (summary.matchedKeyCount > 0) {
@@ -290,7 +277,6 @@
         }
       } catch (error) {
         console.log('>>> detectExposure', error);
->>>>>>> 198434f4
       }
     }
 
