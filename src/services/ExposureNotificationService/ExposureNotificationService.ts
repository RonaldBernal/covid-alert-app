--- conflicted
+++ resolved
@@ -146,31 +146,6 @@
   }
 
   async updateExposureStatusInBackground() {
-<<<<<<< HEAD
-    captureMessage('updateExposureStatusInBackground', {exposureStatus: this.exposureStatus.get()});
-    try {
-      await this.init();
-      await this.updateExposureStatus();
-      const currentStatus = this.exposureStatus.get();
-      captureMessage('updatedExposureStatusInBackground', {exposureStatus: this.exposureStatus.get()});
-      if (currentStatus.type === 'exposed' && !currentStatus.notificationSent) {
-        PushNotification.presentLocalNotification({
-          alertTitle: this.i18n.translate('Notification.ExposedMessageTitle'),
-          alertBody: this.i18n.translate('Notification.ExposedMessageBody'),
-        });
-        await this.exposureStatus.append({
-          notificationSent: true,
-        });
-      }
-      if (currentStatus.type === 'diagnosed' && currentStatus.needsSubmission) {
-        PushNotification.presentLocalNotification({
-          alertTitle: this.i18n.translate('Notification.DailyUploadNotificationTitle'),
-          alertBody: this.i18n.translate('Notification.DailyUploadNotificationBody'),
-        });
-      }
-    } catch (error) {
-      captureException(error, {message: 'updateExposureStatusInBackground'});
-=======
     await this.init();
     await this.updateExposureStatus();
     const currentStatus = this.exposureStatus.get();
@@ -197,7 +172,6 @@
       await this.exposureStatus.append({
         uploadReminderLastSentAt: new Date().getTime(),
       });
->>>>>>> bc05a5f8
     }
   }
 
