import {Platform} from 'react-native';
import ExposureNotification, {
  ExposureSummary,
  Status as SystemStatus,
  ExposureConfiguration,
} from 'bridge/ExposureNotification';
import PushNotification from 'bridge/PushNotification';
import {addDays, daysBetween, periodSinceEpoch} from 'shared/date-fns';
import {I18n} from '@shopify/react-i18n';
import {Observable, MapObservable} from 'shared/Observable';
import {TEST_MODE} from 'env';

import {BackendInterface, SubmissionKeySet} from '../BackendService';

import defaultExposureConfiguration from './DefaultExposureConfiguration.json';

const SUBMISSION_AUTH_KEYS = 'submissionAuthKeys';
const EXPOSURE_CONFIGURATION = 'exposureConfiguration';

const SECURE_OPTIONS = {
  sharedPreferencesName: 'covidShieldSharedPreferences',
  keychainService: 'covidShieldKeychain',
};
const SECURE_OPTIONS_FOR_CONFIGURATION = {...SECURE_OPTIONS, kSecAttrAccessible: 'kSecAttrAccessibleAlways'};

export const EXPOSURE_STATUS = 'exposureStatus';

export const HOURS_PER_PERIOD = 24;

export const EXPOSURE_NOTIFICATION_CYCLE = 14;

export {SystemStatus};

export type ExposureStatus =
  | {
      type: 'monitoring';
      lastChecked?: {
        period: number;
        timestamp: number;
      };
    }
  | {
      type: 'exposed';
      summary: ExposureSummary;
      notificationSent?: boolean;
      lastChecked?: {
        period: number;
        timestamp: number;
      };
    }
  | {
      type: 'diagnosed';
      needsSubmission: boolean;
      submissionLastCompletedAt?: number;
      cycleStartsAt: number;
      cycleEndsAt: number;
      lastChecked?: {
        period: number;
        timestamp: number;
      };
    };

export interface PersistencyProvider {
  setItem(key: string, value: string): Promise<void>;
  getItem(key: string): Promise<string | null>;
}

export interface SecurePersistencyProvider {
  setItem(key: string, value: string, options: SecureStorageOptions): Promise<null>;
  getItem(key: string, options: SecureStorageOptions): Promise<string | null>;
}

export interface SecureStorageOptions {
  keychainService?: string;
  sharedPreferencesName?: string;
}

export class ExposureNotificationService {
  systemStatus: Observable<SystemStatus>;
  exposureStatus: MapObservable<ExposureStatus>;

  /**
   * Visible for testing only
   * We can make this private until ExposureNotificationClient.ACTION_EXPOSURE_NOT_FOUND is available in Android EN framework
   * Ref https://developers.google.com/android/exposure-notifications/exposure-notifications-api#broadcast-receivers
   **/
  exposureStatusUpdatePromise: Promise<void> | null = null;

  private starting = false;

  private exposureNotification: typeof ExposureNotification;
  private backendInterface: BackendInterface;

  private i18n: I18n;
  private storage: PersistencyProvider;
  private secureStorage: SecurePersistencyProvider;

  constructor(
    backendInterface: BackendInterface,
    i18n: I18n,
    storage: PersistencyProvider,
    secureStorage: SecurePersistencyProvider,
    exposureNotification: typeof ExposureNotification,
  ) {
    this.i18n = i18n;
    this.exposureNotification = exposureNotification;
    this.systemStatus = new Observable<SystemStatus>(SystemStatus.Undefined);
    this.exposureStatus = new MapObservable<ExposureStatus>({type: 'monitoring'});
    this.backendInterface = backendInterface;
    this.storage = storage;
    this.secureStorage = secureStorage;
    this.exposureStatus.observe(status => {
      this.storage.setItem(EXPOSURE_STATUS, JSON.stringify(status));
    });
  }

  async start(): Promise<void> {
    if (this.starting) {
      return;
    }
    this.starting = true;

    await this.init();

    try {
      await this.exposureNotification.start();
    } catch (_) {
      this.systemStatus.set(SystemStatus.Unknown);
      return;
    }

    await this.updateSystemStatus();
    await this.updateExposureStatus();

    this.starting = false;
  }

  async updateSystemStatus(): Promise<void> {
    const status = await this.exposureNotification.getStatus();
    this.systemStatus.set(status);
  }

  async updateExposureStatusInBackground() {
<<<<<<< HEAD
    console.log('updateExposureStatusInBackground');
    const lastStatus = this.exposureStatus.get();
    console.log('lastStatus', lastStatus);
    await this.updateExposureStatus();
    const currentStatus = this.exposureStatus.get();

    console.log('currentStatus', currentStatus);
    console.log('lastStatus.type', lastStatus.type);

    if (lastStatus.type === 'monitoring' && currentStatus.type === 'exposed') {
=======
    await this.init();
    await this.updateExposureStatus();
    const currentStatus = this.exposureStatus.get();
    if (currentStatus.type === 'exposed' && !currentStatus.notificationSent) {
>>>>>>> d17022f3
      PushNotification.presentLocalNotification({
        alertTitle: this.i18n.translate('Notification.ExposedMessageTitle'),
        alertBody: this.i18n.translate('Notification.ExposedMessageBody'),
      });
      await this.exposureStatus.append({
        notificationSent: true,
      });
    }
    if (currentStatus.type === 'diagnosed' && currentStatus.needsSubmission) {
      PushNotification.presentLocalNotification({
        alertTitle: this.i18n.translate('Notification.DailyUploadNotificationTitle'),
        alertBody: this.i18n.translate('Notification.DailyUploadNotificationBody'),
      });
    }
  }

  async updateExposureStatus(): Promise<void> {
    if (this.exposureStatusUpdatePromise) return this.exposureStatusUpdatePromise;
    const cleanUpPromise = <T>(input: T): T => {
      this.exposureStatusUpdatePromise = null;
      return input;
    };
    this.exposureStatusUpdatePromise = this.performExposureStatusUpdate().then(cleanUpPromise, cleanUpPromise);
    return this.exposureStatusUpdatePromise;
  }

  async startKeysSubmission(oneTimeCode: string): Promise<void> {
    const keys = await this.backendInterface.claimOneTimeCode(oneTimeCode);
    const serialized = JSON.stringify(keys);
    await this.secureStorage.setItem(SUBMISSION_AUTH_KEYS, serialized, SECURE_OPTIONS);
    const cycleStartsAt = new Date();
    this.exposureStatus.append({
      type: 'diagnosed',
      needsSubmission: true,
      cycleStartsAt: cycleStartsAt.getTime(),
      cycleEndsAt: addDays(cycleStartsAt, EXPOSURE_NOTIFICATION_CYCLE).getTime(),
    });
  }

  async fetchAndSubmitKeys(): Promise<void> {
    const submissionKeysStr = await this.secureStorage.getItem(SUBMISSION_AUTH_KEYS, SECURE_OPTIONS);
    if (!submissionKeysStr) {
      throw new Error('No Upload keys found, did you forget to claim one-time code?');
    }
    const auth = JSON.parse(submissionKeysStr) as SubmissionKeySet;
    const diagnosisKeys = await this.exposureNotification.getTemporaryExposureKeyHistory();
    if (diagnosisKeys.length > 0) {
      await this.backendInterface.reportDiagnosisKeys(auth, diagnosisKeys);
    }
    await this.recordKeySubmission();
  }

  private async init() {
    const exposureStatus = JSON.parse((await this.storage.getItem(EXPOSURE_STATUS)) || 'null');
    this.exposureStatus.append({...exposureStatus});
  }

  /**
   * If the exposureConfiguration is not available from the server for some reason,
   * try and use a previously stored configuration, or use the default configuration bundled with the app.
   */
  private async getAlternateExposureConfiguration(): Promise<ExposureConfiguration> {
    try {
      const exposureConfigurationStr = await this.secureStorage.getItem(
        EXPOSURE_CONFIGURATION,
        SECURE_OPTIONS_FOR_CONFIGURATION,
      );
      console.info('Getting exposure configuration from iOS keychain.');
      if (exposureConfigurationStr) {
        console.warn('Using previously saved exposureConfiguration');
        return JSON.parse(exposureConfigurationStr);
      } else {
        throw new Error('Unable to use saved exposureConfiguration');
      }
    } catch (error) {
      console.warn('Using default exposureConfiguration.', error);
      return defaultExposureConfiguration;
    }
  }

  private async recordKeySubmission() {
    const currentStatus = this.exposureStatus.get();
    if (currentStatus.type !== 'diagnosed') return;
    this.exposureStatus.append({needsSubmission: false, submissionLastCompletedAt: new Date().getTime()});
  }

  private async calculateNeedsSubmission(): Promise<boolean> {
    const exposureStatus = this.exposureStatus.get();
    if (exposureStatus.type !== 'diagnosed') return false;

    const today = new Date();
    const cycleEndsAt = new Date(exposureStatus.cycleEndsAt);
    // we're done submitting keys
    if (daysBetween(today, cycleEndsAt) <= 0) return false;

    const submissionLastCompletedAt = exposureStatus.submissionLastCompletedAt;
    if (!submissionLastCompletedAt) return true;

    const lastSubmittedDay = new Date(submissionLastCompletedAt);
    if (daysBetween(lastSubmittedDay, today) > 0) return true;

    return false;
  }

  private async *keysSinceLastFetch(
    _lastCheckedPeriod?: number,
  ): AsyncGenerator<{keysFileUrl: string; period: number} | null> {
    const runningDate = new Date();

    const lastCheckedPeriod =
      _lastCheckedPeriod || periodSinceEpoch(addDays(runningDate, -EXPOSURE_NOTIFICATION_CYCLE), HOURS_PER_PERIOD);
    let runningPeriod = periodSinceEpoch(runningDate, HOURS_PER_PERIOD);
    console.log('lastCheckedPeriod', lastCheckedPeriod);
    while (runningPeriod > lastCheckedPeriod) {
      try {
        console.log('runningPeriod', runningPeriod);
        const keysFileUrl = await this.backendInterface.retrieveDiagnosisKeys(runningPeriod);
        const period = runningPeriod;
        yield {keysFileUrl, period};
      } catch (err) {
        console.log('>>> error while downloading key file:', err);
      }

      runningPeriod -= 1;
    }
  }

  private async performExposureStatusUpdate(): Promise<void> {
    let exposureConfiguration: ExposureConfiguration;
    try {
      exposureConfiguration = await this.backendInterface.getExposureConfiguration();
      console.info('Using downloaded exposureConfiguration.');
      const serialized = JSON.stringify(exposureConfiguration);
      await this.secureStorage.setItem(EXPOSURE_CONFIGURATION, serialized, SECURE_OPTIONS_FOR_CONFIGURATION);
      console.info('Saving exposure configuration to iOS keychain.');
    } catch (error) {
      if (error instanceof SyntaxError) {
        console.error('JSON Parsing error: Unable to parse downloaded exposureConfiguration.', error);
      } else {
        console.error('Netowrk error: Unable to download exposureConfiguration.', error);
      }
      exposureConfiguration = await this.getAlternateExposureConfiguration();
    }

    const finalize = async (status: Partial<ExposureStatus> = {}, lastCheckedPeriod = 0) => {
      const timestamp = new Date().getTime();
      this.exposureStatus.append({
        ...status,
        lastChecked: {
          timestamp,
          period: lastCheckedPeriod,
        },
      });
    };

    const currentStatus = this.exposureStatus.get();

    if (currentStatus.type === 'diagnosed') {
      const today = new Date();
      const cycleEndsAt = new Date(currentStatus.cycleEndsAt);
      if (daysBetween(today, cycleEndsAt) <= 0) {
        this.exposureStatus.set({type: 'monitoring'});
        return finalize();
      }
      return finalize({needsSubmission: await this.calculateNeedsSubmission()});
    } else if (
      currentStatus.type === 'exposed' &&
      currentStatus.summary.daysSinceLastExposure >= EXPOSURE_NOTIFICATION_CYCLE
    ) {
      this.exposureStatus.set({type: 'monitoring'});
      return finalize();
    }

    const keysFileUrls: string[] = [];
    const generator = this.keysSinceLastFetch(currentStatus.lastChecked?.period);
    let lastCheckedPeriod = currentStatus.lastChecked?.period;
    while (true) {
      const {value, done} = await generator.next();
      if (done) break;
      if (!value) continue;
      const {keysFileUrl, period} = value;
      keysFileUrls.push(keysFileUrl);

      // Temporarily disable lastCheckPeriod
      // Ref https://github.com/cds-snc/covid-shield-server/pull/158
      if (TEST_MODE) {
        continue;
      }

      // Temporarily disable persisting lastCheckPeriod on Android
      // Ref https://github.com/cds-snc/covid-shield-mobile/issues/453
      if (Platform.OS !== 'android') {
        lastCheckedPeriod = Math.max(lastCheckedPeriod || 0, period);
      }
    }
    console.debug('keysFileUrl', keysFileUrls);
    console.debug(`lastCheckedPeriod: ${lastCheckedPeriod}`);
    try {
      const summary = await this.exposureNotification.detectExposure(exposureConfiguration, keysFileUrls);
      if (summary.matchedKeyCount > 0) {
        return finalize(
          {
            type: 'exposed',
            summary,
          },
          lastCheckedPeriod,
        );
      }
    } catch (error) {
      console.log('>>> DetectExposure', error);
    }

    return finalize({}, lastCheckedPeriod);
  }
}<|MERGE_RESOLUTION|>--- conflicted
+++ resolved
@@ -141,23 +141,12 @@
   }
 
   async updateExposureStatusInBackground() {
-<<<<<<< HEAD
     console.log('updateExposureStatusInBackground');
-    const lastStatus = this.exposureStatus.get();
-    console.log('lastStatus', lastStatus);
-    await this.updateExposureStatus();
-    const currentStatus = this.exposureStatus.get();
-
-    console.log('currentStatus', currentStatus);
-    console.log('lastStatus.type', lastStatus.type);
-
-    if (lastStatus.type === 'monitoring' && currentStatus.type === 'exposed') {
-=======
     await this.init();
     await this.updateExposureStatus();
     const currentStatus = this.exposureStatus.get();
+    console.log('currentStatus', currentStatus);
     if (currentStatus.type === 'exposed' && !currentStatus.notificationSent) {
->>>>>>> d17022f3
       PushNotification.presentLocalNotification({
         alertTitle: this.i18n.translate('Notification.ExposedMessageTitle'),
         alertBody: this.i18n.translate('Notification.ExposedMessageBody'),
