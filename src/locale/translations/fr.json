{
  "BottomSheet": {
    "Collapse": "Fermer",
    "OffStatus": "Alerte COVID est DÉSACTIVÉ, Appuyez pour voir le menu",
    "OnStatus": "Alerte COVID est ACTIVÉ, Appuyez pour voir le menu"
  },
  "RegionLanding": {
    "Title": "Sélectionnez votre province ou territoire",
    "Body1": "Les gouvernements provinciaux et territoriaux s’efforcent de rendre Alerte COVID utilisable partout au Canada.",
    "Body2": "Dans certains endroits, on ne peut pas encore signaler de diagnostics de COVID-19 avec cette application.",
    "RegionSelectBtn": "Sélectionnez une province ou un territoire"
  },
  "DataUpload": {
    "Cancel": "Annuler",
    "ErrorAction": "OK",
    "ErrorBody": "Votre code Alerte COVID n’a pas pu être reconnu. Veuillez essayer à nouveau.",
    "ErrorTitle": "Code non reconnu",
    "InfoSmall": "Vos identifiants aléatoires ne seront pas partagés, à moins que vous donniez votre permission à l'étape suivante.",
    "ShareToast": "Identifiants aléatoires partagés avec succès",
    "Step1": {
      "Title": "Aviser les autres personnes d’une exposition potentielle",
      "Body1a": "Étape 1 : ",
      "Body1b": "Vous entrez le numéro reçu lors de votre diagnostic.",
      "Body2a": "Étape 2 : ",
      "Body2b": "Vous acceptez qu’Alerte COVID avise les personnes qu’elles ont été exposées.",
      "Body3a": "Étape 3 : ",
      "Body3b": "Vous autorisez votre téléphone à partager vos codes aléatoires de façon anonyme.",
      "CTA": "Entrer le numéro",
      "NoCode": "Vous n’avez pas de numéro à 8 chiffres?"
    },
    "FormView": {
      "Title": "Entrez votre numéro à 8 chiffres",
      "Body": "Entrez le numéro que vous avez reçu lors de votre diagnostic.",
      "Action": "Envoyer",
      "InputLabel": "code Alerte COVID"
    },
    "ConsentView": {
      "Title": "Vous pouvez maintenant téléverser vos codes",
      "Body1": "Votre téléphone vous demandera l’autorisation de téléverser vos codes ou « identifiants » aléatoires des 14 derniers jours.",
      "Body2a": "Personne ne recevra d’information sur vous ",
      "Body2b": "ou sur le moment où vous avez été en proximité.",
      "Body3": "Vous pouvez aider à ralentir la propagation de COVID-19 si vous acceptez.",
      "Action": "Accepter"
    },
    "NoCode": {
      "NoRegion": {
        "Title": "Vous n’avez pas choisi de province ou de territoire",
        "Body": "Dans certaines provinces et certains territoires, on ne peut pas encore signaler de diagnostics de COVID-19 avec cette application.\n\nPour savoir si vous pouvez obtenir un numéro à 8\u00A0chiffres, vous devez sélectionner votre région.",
        "ChooseRegionCTA": "Sélectionner une province ou un territoire"
      },
      "RegionCovered": {
        "Title": "Vous n’avez pas de numéro à 8\u00A0chiffres?  ",
        "Body": "Contactez la personne ou le bureau qui vous a donné vos résultats afin d’obtenir un numéro."
      },
      "RegionNotCovered": {
        "Title": "Pas encore de signalement dans votre région",
        "Body": "Les personnes de votre province ou territoire ne peuvent pas encore signaler de diagnostics de COVID-19 avec cette application.\n\nVous ne pourrez pas aviser les personnes dont vous avez été à proximité qu’elles ont été exposées. Mais vous pouvez tout de même prendre des mesures pour :",
        "Body2": "assurer la sécurité de votre communauté;",
        "Body3": "protéger les personnes et les animaux vivant avec vous;",
        "Body4": "prendre soin de vous."
      }
    }
  },
  "Home": {
    "AppName": "Alerte COVID",
    "BluetoothDisabled": "Bluetooth désactivé",
    "CTA": "Prochaines étapes",
    "ChooseRegionCTA": "Sélectionnez une province ou un territoire",
    "DiagnosedView": {
      "Body1": {
        "One": "Tomorrow, you’ll get your last notification asking permission to upload any new random codes your phone sent out.",
        "Other": "Au cours des {number} prochains jours, vous recevrez une notification quotidienne vous demandant l’autorisation de téléverser tout code aléatoire émis par votre téléphone."
      },
      "Body2": "Vous n’êtes pas tenu d’accepter, même si vous avez accepté le jour d’avant. Vous avez le choix.",
      "Body3": "Prenez soin de vous et de votre famille pendant ce temps.",
      "Title": "Merci d’aider à lutter contre la COVID"
    },
    "DiagnosedShareView": {
      "Title": "Téléverser les codes aléatoires",
      "Body1": "Merci d’aider à ralentir la propagation de la COVID-19!",
      "Body2": "Rappel : Pour assurer la sécurité des autres, vous devez téléverser vos codes aléatoires tous les jours, surtout si vous avez à sortir de la maison.",
      "ButtonCTA": "Téléverser les codes aléatoires"
    },
    "EnableBluetoothCTA": "Vous devez activer Bluetooth dans les réglages de votre téléphone pour qu’Alerte COVID fonctionne.",
    "EnableExposureNotificationsCTA": "Activez les notifications d'exposition à la COVID-19",
    "ExposureDetected": {
      "Detailed1": "Vous avez été près d’une personne qui a signalé un diagnostic de COVID-19 avec cette application.",
      "Detailed2": "Cela ne veut pas dire que vous êtes infecté. Mais vous devriez probablement prendre quelques mesures.",
      "DiagnosedBtnText1": "Vous avez la COVID-19?",
      "DiagnosedBtnText2": "Prochaines étapes",
      "Title": "Vous avez été exposé"
    },
    "ExposureNotificationsDisabled": "Les notifications d'exposition à la COVID-19 sont désactivées",
    "ExposureNotificationsDisabledDetailed": "Les notifications d’exposition à la COVID-19 sont nécessaires au fonctionnement d’Alerte COVID.",
    "ExternalLinkHint": "Ouvre dans une nouvelle fenêtre",
    "GuidanceUrl": "https://www.canada.ca/fr/sante-publique/services/publications/maladies-et-affections/covid-19-comment-isoler-chez-soi.html",
    "How": "Diagnosed with COVID-19?",
    "HowUrl": "https://www.canada.ca/",
    "LastCheckedDays": {
      "One": "Dernière vérification il y a {number} jour",
      "Other": "Dernière vérification il y a {number} jours"
    },
    "LastCheckedHours": {
      "One": "Dernière vérification il y a {number} heure",
      "Other": "Dernière vérification il y a {number} heures"
    },
    "LastCheckedMinutes": {
      "One": "Dernière vérification il y a {number} minute",
      "Other": "Dernière vérification il y a {number} minutes"
    },
    "NoConnectivity": "Alerte COVID est hors ligne",
    "NoConnectivityDetailed": "Alerte COVID vérifie s’il y a des expositions seulement quand votre téléphone est connecté à Internet.",
    "NoExposureDetected": {
      "NoRegion": {
        "Body": "Vous n’avez été près d’aucune personne ayant signalé un diagnostic de COVID-19 avec cette application.\n\nToutefois, dans certaines provinces et certains territoires, on ne peut pas encore signaler de diagnostics de COVID-19 avec cette application.",
        "DiagnosedBtnText1": "Vous avez la COVID-19?",
        "DiagnosedBtnText2": "Prochaines étapes",
        "Title": "Aucune exposition détectée"
      },
      "RegionCovered": {
        "Body": "Vous n’avez été près d’aucune personne ayant signalé un diagnostic de COVID-19 avec cette application.",
        "DiagnosedBtnText1": "Vous avez la COVID-19?",
        "DiagnosedBtnText2": "Prochaines étapes",
        "GuidanceUrl": "https://www.canada.ca/fr/sante-publique/services/publications/maladies-et-affections/covid-19-comment-isoler-chez-soi.html",
        "Title": "Aucune exposition détectée"
      },
      "RegionNotCovered": {
        "Body": "Les personnes de votre province ou territoire ne peuvent pas encore signaler de diagnostics de COVID-19 avec cette application.\n\nIl est tout de même utile d’activer Alerte COVID. Quand les personnes pourront signaler un diagnostic, vous serez ainsi avisé si jamais vous avez été près d’elles.",
        "GuidanceUrl": "https://www.canada.ca/fr/sante-publique/services/publications/maladies-et-affections/covid-19-comment-isoler-chez-soi.html",
        "Title": "Pas encore de signalement dans votre région"
      }
    },
    "SeeGuidance": "Que faire maintenant? Lisez les recommandations.",
    "SymptomTrackerUrl": "https://ca.thrive.health/covid19app/action/88a5e9a7-db9e-487b-bc87-ce35035f8e5c?from=/home&navigateTo=/tracker/complete",
    "TurnOnBluetooth": "Activez Bluetooth"
  },
  "Info": {
    "ChangeLanguage": "Modifier la langue",
    "ChangeRegion": "Modifier la province",
    "CheckSymptoms": "Vérifier vos symptômes",
    "LearnMore": "Fonctionnement d’Alerte COVID",
    "Privacy": "Lire la politique de confidentialité",
    "SymptomsUrl": "https://ca.thrive.health/covid19/fr",
    "TellAFriend": "Partager l’application",
    "SettingsTitle": "Paramètres",
    "InformationTitle": "Renseignements"
  },
  "LanguageSelect": {
    "Close": "Retour",
    "En": "English (Canada)",
    "EnShort": "English",
    "Fr": "Français (Canada)",
    "FrShort": "Français",
    "PtBR": "Portugais (Brésil)",
    "PtBRShort": "Portugais (Brésil)",
    "Title": "Langue"
  },
  "Notification": {
    "DailyUploadNotificationBody": "Partager vos données aide les autres à savoir s'ils ont possiblement été exposés à la COVID-19.",
    "DailyUploadNotificationTitle": "Partagez vos nouveaux identifiants aléatoires",
    "ExposedMessageBody": "Selon vos identifiants aléatoires, au cours des 14 derniers jours, vous avez été à proximité d'une personne ayant reçu un résultat de test positif à la COVID-19.",
    "ExposedMessageTitle": "Vous avez possiblement été exposé(e)",
    "OffMessageBody": "Activez Alerte COVID pour recevoir une notification si vous avez potentiellement été exposé(e) à la COVID-19.",
    "OffMessageTitle": "Alerte COVID est désactivé"
  },
  "Onboarding": {
    "Step": "Step",
    "Of": "of",
    "ActionBack": "Précédent",
    "ActionEnd": "Terminé",
    "ActionNext": "Suivant",
    "Start": {
      "Title": "Joignez-vous à l’effort commun pour ralentir la propagation ",
      "Body1": "Alerte COVID vous avise si jamais une personne dont vous avez été à proximité signale un test positif à l’application. ",
      "Body2": "Ainsi, vous pouvez rapidement vous isoler pour freiner la propagation de la COVID-19."
    },
    "WhatItsNot": {
      "Title": "Ce qu’Alerte COVID ne fait pas",
      "Body1": "L’application ne vous dira pas sur-le-champ que vous êtes près d’une personne ayant eu un diagnostic.",
      "Body2": "Elle ne vous renseignera pas sur les vagues de COVID-19 dans votre ville ou votre quartier."
    },
    "Anonymous": {
      "Title": "Totalement anonyme",
      "Body1": "Alerte COVID n’utilise pas le GPS ou les services de localisation.",
      "Body2": "Elle n’a aucun moyen de connaître\u00A0:",
      "Bullet1": "votre position",
      "Bullet2": "votre nom ou votre adresse",
      "Bullet3": "les contacts de votre téléphone",
      "Bullet4": "vos informations de santé"
    },
    "HowItWorks": {
      "Title": "Fonctionnement",
      "Body1": "L’application utilise Bluetooth pour échanger des codes aléatoires avec les téléphones à proximité.",
      "Body2": "Chaque jour, elle vérifie une liste de code aléatoires provenant des personnes ayant signalé un test positif à l’application.",
      "Body3": "Si votre téléphone a reçu l’un de ces codes au cours des 14\u00A0derniers jours, vous recevrez une notification.",
      "HowItWorksCTA": "En savoir plus sur le fonctionnement"
    },
    "Permissions": {
      "Title": "L’application demandera votre autorisation",
      "Body1": "Permettez à l’application de collecter des codes aléatoires quand vous êtes près d’autres téléphones. Elle connaîtra la date, la durée et la puissance de signal associées à ces codes aléatoires, mais ces données restent sur votre téléphone. ",
      "Body2": "Vous devez aussi activer les notifications poussées.",
      "PrivacyButtonCTA": "En savoir plus sur la confidentialité"
    }
  },
  "OverlayClosed": {
    "NotificationStatus": "Notifications ",
    "NotificationStatusOff": "désactivé",
    "SystemStatus": "Alerte COVID est ",
    "SystemStatusOff": "désactivé",
    "SystemStatusOn": "activé",
    "TapPrompt": "Appuyez pour voir le menu"
  },
  "OverlayOpen": {
    "BluetoothCardAction": "Activer Bluetooth",
    "BluetoothCardBody": "Vous devez l’activer dans les réglages de votre téléphone pour qu’Alerte COVID fonctionne.",
    "EnterCodeCardAction": "Entrer le numéro",
    "EnterCodeCardBody": "Vous avez reçu un numéro à 8 chiffres lors de votre diagnostic. Ce numéro dit à l’application d’aviser les personnes qui ont été près de vous.",
    "EnterCodeCardBodyDiagnosed": "Merci de faire votre part pour freiner la propagation de COVID-19. ",
    "EnterCodeCardDiagnosedCountdown": "Il reste {number} jours sur 14!",
    "EnterCodeCardTitle": "Vous avez la COVID-19?",
    "EnterCodeCardTitleDiagnosed": "Vous contribuez à freiner la COVID",
    "ExposureNotificationCardAction": "Activez les notifications d'exposition",
    "ExposureNotificationCardBody": "Alerte COVID ne peut pas vous aviser de la découverte d’une exposition potentielle. Le fait d’être notifié rapidement est essentiel pour ralentir la propagation de COVID-19.",
    "ExposureNotificationCardStatus": "Les notifications d’exposition à la COVID-19 sont ",
    "NotificationCardAction": "Activer les notifications",
    "NotificationCardBody": "Alerte COVID ne peut pas vous aviser dès qu’il découvre une exposition potentielle. Le fait d’être notifié rapidement est essentiel pour ralentir la propagation de COVID-19.",
    "NotificationCardStatus": "Les notifications poussées sont désactivées",
    "NotificationCardStatusOff": "DÉSACTIVÉES"
  },
  "Partners": {
    "Label": "Conçu en partenariat avec"
  },
  "Privacy": {
    "Close": "Fermer",
    "Title": "Politique de confidentialité"
  },
  "RegionPicker": {
    "AB": "Alberta",
    "BC": "Colombie-Britannique",
    "Body": "Sélectionnez la province ou le territoire dont vous devez suivre les recommandations de santé publique.\n\nCette information est stockée sur votre téléphone uniquement et ne sera jamais transmise à d’autres personnes.",
    "Close": "Fermer",
    "GetStarted": "Commencer",
    "MB": "Manitoba",
    "NB": "Nouveau-Brunswick",
    "NL": "Terre-Neuve-et-Labrador",
    "NS": "Nouvelle-Écosse",
    "NT": "Territoires du Nord-Ouest",
    "NU": "Nunavut",
    "ON": "Ontario",
    "Optional": "* Facultatif",
    "PE": "Île-du-Prince-Édouard",
    "QC": "Québec",
    "SK": "Saskatchewan",
    "SettingsTitle": "Province ou territoire",
    "Skip": "Ignorer",
    "Title": "Où habitez-vous?",
    "YT": "Yukon"
  },
  "RegionalGuidanceURL": {
    "AB": "",
    "BC": "",
    "CA": "https://www.canada.ca/fr/sante-publique/services/maladies/2019-nouveau-coronavirus/symptomes.html",
    "MB": "https://www.gov.mb.ca/covid19/about/index.fr.html",
    "NB": "https://www2.gnb.ca/content/gnb/fr/corporate/promo/covid-19.html",
    "NL": "",
    "NS": "https://novascotia.ca/coronavirus/when-to-seek-help/fr/",
    "NT": "https://www.gov.nt.ca/covid-19/fr/services/%C3%A0-propos-de-la-covid-19",
    "NU": "https://www.gov.nu.ca/fr/sante/information/covid-19-nouveau-coronavirus-0",
    "ON": "https://covid-19.ontario.ca/fr/centres-devaluation-de-la-covid-19",
    "PE": "https://www.princeedwardisland.ca/fr/information/sante-et-mieux-etre/covid-19-foire-aux-questions",
    "QC": "https://www.quebec.ca/sante/problemes-de-sante/a-z/informations-generales-sur-le-coronavirus/",
    "SK": "",
    "YT": "https://yukon.ca/fr/6-steps-staying-safe-covid-19"
  },
  "Sharing": {
    "Close": "Fermer",
    "InstagramImageUrl": "https://user-images.githubusercontent.com/5274722/84658989-b9ba6b00-aee4-11ea-84d4-d840527467b4.png",
    "Message": "Joignez-vous à moi pour aider à ralentir la transmission de la COVID-19. Téléchargez l'application Alerte COVID : https://covidshield.app",
    "More": "Plus d'applications",
    "Platform-instagram": "Partager avec Instagram",
    "Platform-messages": "Partager avec Messages",
    "SubTitle": "Chaque personne utilisant Alerte COVID aide à ralentir la transmission de la COVID-19. Partager cette application ne partage aucune donnée privée.",
    "Title": "Partager l’application"
  },
  "ThankYou": {
    "Body": "Les notifications d’exposition sont activées. Si Alerte COVID détecte que vous avez possiblement été exposé(e) à la COVID-19, vous recevrez une notification.",
    "Dismiss": "OK",
    "Title": "Merci d'aider"
  },
  "Tutorial": {
    "ActionBack": "Précédent",
    "ActionEnd": "Terminé",
    "ActionNext": "Suivant",
    "Close": "Fermer",
<<<<<<< HEAD
    "step-1": "Après son installation, l’application s’exécute en arrière-plan sans interrompre vos activités.\n\nQuand vous serez près d’une personne ayant Alerte COVID, vos téléphones s’échangeront des codes aléatoires toutes les 5\u00A0minutes.\n\nCes codes changent souvent et ne peuvent pas servir à vous identifier.",
    "step-1Title": "Fonctionnement d’Alerte COVID",
    "step-2": "L’application estime la distance entre vous et les autres grâce à la puissance des signaux Bluetooth.\n\nSi vous êtes à une distance de moins de 2\u00A0mètres pendant plus de 15\u00A0minutes, l’application enregistre une exposition.",
    "step-2Title": "Qu’est-ce qu’une exposition?",
    "step-3": "Si une personne ayant l’application a un diagnostic de COVID-19, elle peut décider de téléverser tous les codes aléatoires émis par son téléphone vers un serveur central.\n\nLe serveur ne reçoit que les codes. Il ne reçoit aucune information personnelle.",
    "step-3Title": "Quand une personne reçoit un test positif",
    "step-4": "Chaque jour, quand votre téléphone a une connexion Internet, il obtient une liste des codes aléatoires émis par les personnes qui ont signalé un diagnostic.\n\nSi l’application reconnaît des codes dans cette liste, elle vous dira que vous avez été exposé et elle vous donnera des recommandations.",
    "step-4Title": "Découverte des expositions",
    "step-5": "Chaque jour, votre téléphone vérifie le serveur quand il a une connexion Internet. Il obtient une liste de codes aléatoires émis par les téléphones des personnes qui ont signalé un diagnostic avec l’application.\n\nL’application supprime les codes collectés après 14\u00A0jours.",
    "step-5Title": "",
    "step-6": "L’application compare la liste de codes avec les codes aléatoires reçus d’autres téléphones.\n\nSi elle trouve des codes identiques, elle vérifie la puissance du signal Bluetooth et la durée pendant laquelle vous avez été à proximité. Si les codes sont associés à une exposition, l’application vous dira que vous avez peut-être été exposé.\n\nVous pouvez alors vous isoler et lire les recommandations de santé publique.",
    "step-6Title": ""
=======
    "step-1": "Après son installation, Alerte COVID s’exécute en arrière-plan sans interrompre vos activités.\n\nQuand vous serez près d’une personne ayant Alerte COVID, vos téléphones s’échangeront des codes aléatoires toutes les 5 minutes.\n\nLes codes aléatoires changent souvent. Ainsi, ils ne peuvent pas servir à vous identifier.",
    "step-1Title": "Fonctionnement d’Alerte COVID",
    "step-2": "L’application estime la distance entre vous et un autre téléphone grâce à la puissance des signaux Bluetooth.\n\nSi vous êtes à une distance de moins de 2 mètres pendant plus de 15 minutes, l’application enregistre une exposition.",
    "step-2Title": "Qu’est-ce qu’une exposition?",
    "step-3": "Si une personne ayant l’application a un diagnostic de COVID-19, elle peut décider de téléverser tous les codes émis par son téléphone vers un serveur central.\n\nLe serveur ne reçoit que les codes. Il ne reçoit aucune information personnelle.",
    "step-3Title": "Quand une personne a un test positif",
    "step-4": "Chaque jour, quand votre téléphone a une connexion Internet, il obtient une liste de codes aléatoires émis par les autres personnes qui ont signalé un diagnostic.\n\nSi l’application reconnaît des codes dans cette liste, elle vous avisera d’une exposition potentielle.\n\nVous pourrez alors vous isoler et lire les recommandations de santé publique.",
    "step-4Title": "Recherche de codes liés à un test positif"
>>>>>>> a1fc32af
  },
  "YourData": {
    "Body1": "votre identité",
    "Body2": "vos contacts",
    "Body3": "toute précision sur vous ou sur les personnes à proximité",
    "Body4": "vos informations de santé",
    "Body5": "",
    "Intro": "Alerte COVID n’a aucun moyen de connaître :",
    "Title": "Complètement anonyme"
  }
}<|MERGE_RESOLUTION|>--- conflicted
+++ resolved
@@ -292,7 +292,6 @@
     "ActionEnd": "Terminé",
     "ActionNext": "Suivant",
     "Close": "Fermer",
-<<<<<<< HEAD
     "step-1": "Après son installation, l’application s’exécute en arrière-plan sans interrompre vos activités.\n\nQuand vous serez près d’une personne ayant Alerte COVID, vos téléphones s’échangeront des codes aléatoires toutes les 5\u00A0minutes.\n\nCes codes changent souvent et ne peuvent pas servir à vous identifier.",
     "step-1Title": "Fonctionnement d’Alerte COVID",
     "step-2": "L’application estime la distance entre vous et les autres grâce à la puissance des signaux Bluetooth.\n\nSi vous êtes à une distance de moins de 2\u00A0mètres pendant plus de 15\u00A0minutes, l’application enregistre une exposition.",
@@ -300,21 +299,7 @@
     "step-3": "Si une personne ayant l’application a un diagnostic de COVID-19, elle peut décider de téléverser tous les codes aléatoires émis par son téléphone vers un serveur central.\n\nLe serveur ne reçoit que les codes. Il ne reçoit aucune information personnelle.",
     "step-3Title": "Quand une personne reçoit un test positif",
     "step-4": "Chaque jour, quand votre téléphone a une connexion Internet, il obtient une liste des codes aléatoires émis par les personnes qui ont signalé un diagnostic.\n\nSi l’application reconnaît des codes dans cette liste, elle vous dira que vous avez été exposé et elle vous donnera des recommandations.",
-    "step-4Title": "Découverte des expositions",
-    "step-5": "Chaque jour, votre téléphone vérifie le serveur quand il a une connexion Internet. Il obtient une liste de codes aléatoires émis par les téléphones des personnes qui ont signalé un diagnostic avec l’application.\n\nL’application supprime les codes collectés après 14\u00A0jours.",
-    "step-5Title": "",
-    "step-6": "L’application compare la liste de codes avec les codes aléatoires reçus d’autres téléphones.\n\nSi elle trouve des codes identiques, elle vérifie la puissance du signal Bluetooth et la durée pendant laquelle vous avez été à proximité. Si les codes sont associés à une exposition, l’application vous dira que vous avez peut-être été exposé.\n\nVous pouvez alors vous isoler et lire les recommandations de santé publique.",
-    "step-6Title": ""
-=======
-    "step-1": "Après son installation, Alerte COVID s’exécute en arrière-plan sans interrompre vos activités.\n\nQuand vous serez près d’une personne ayant Alerte COVID, vos téléphones s’échangeront des codes aléatoires toutes les 5 minutes.\n\nLes codes aléatoires changent souvent. Ainsi, ils ne peuvent pas servir à vous identifier.",
-    "step-1Title": "Fonctionnement d’Alerte COVID",
-    "step-2": "L’application estime la distance entre vous et un autre téléphone grâce à la puissance des signaux Bluetooth.\n\nSi vous êtes à une distance de moins de 2 mètres pendant plus de 15 minutes, l’application enregistre une exposition.",
-    "step-2Title": "Qu’est-ce qu’une exposition?",
-    "step-3": "Si une personne ayant l’application a un diagnostic de COVID-19, elle peut décider de téléverser tous les codes émis par son téléphone vers un serveur central.\n\nLe serveur ne reçoit que les codes. Il ne reçoit aucune information personnelle.",
-    "step-3Title": "Quand une personne a un test positif",
-    "step-4": "Chaque jour, quand votre téléphone a une connexion Internet, il obtient une liste de codes aléatoires émis par les autres personnes qui ont signalé un diagnostic.\n\nSi l’application reconnaît des codes dans cette liste, elle vous avisera d’une exposition potentielle.\n\nVous pourrez alors vous isoler et lire les recommandations de santé publique.",
-    "step-4Title": "Recherche de codes liés à un test positif"
->>>>>>> a1fc32af
+    "step-4Title": "Découverte des expositions"
   },
   "YourData": {
     "Body1": "votre identité",
