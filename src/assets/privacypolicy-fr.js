--- conflicted
+++ resolved
@@ -1,39 +1,5 @@
 const privacy = `# Politique de confidentialité
 
-<<<<<<< HEAD
-StopCOVID a été conçue avec comme priorité absolue la protection de la vie privée des utilisateurs. Nous devons trouver un équilibre entre la protection de la santé publique et la protection de la vie privée, et StopCOVID adopte une approche qui privilégie cette dernière. L’application StopCOVID est conçue pour qu’il soit le plus difficile possible pour StopCOVID ou d’autres entités d’associer les informations que vous choisissez de fournir à vous ou à votre appareil : elle utilise ces renseignements uniquement pour permettre la notification d’exposition au virus dans le cadre de cette pandémie sans précédent.
-
-## Quels renseignements utilisons-nous?
-En accord avec l’[approche](https://www.apple.com/covid19/contacttracing) de Google et d’Apple, StopCOVID est conçue pour collecter et utiliser le moins de renseignements personnels possible afin de permettre la notification d’exposition au virus. StopCOVID ne recueille ni n’utilise aucune information permettant d’identifier une personne, à l’exception de ce qui suit :
-- Identifiants aléatoires (également appelés « identificateurs de proximité en continu »)
-  * Ces identifiants rotatifs sont partagés par Bluetooth entre les utilisateurs qui ont installé l’application sur leurs appareils et qui se trouvent à proximité. Ce processus est géré par votre appareil, et non par StopCOVID.
-  * Ces identifiants sont générés et stockés sur votre appareil, et non par StopCOVID. Ils sont utilisés uniquement pour permettre à StopCOVID et à votre appareil de vérifier l’exposition au virus lorsque vous ou quelqu’un d’autre téléversez une clé d’exposition temporaire.
-- Clés d’exposition temporaire (également appelées clés de diagnostic)
-  * Si vous recevez un résultat de test positif, vous recevez une clé d’exposition temporaire que vous pouvez téléverser et partager avec tous les utilisateurs de l’application, uniquement si vous décidez de le faire. Vous avez le contrôle total de la décision de téléverser ou non la clé d’exposition temporaire.
-  * StopCOVID conserve votre clé d’exposition temporaire pendant 30 jours ou moins.
-  * Les autres utilisateurs peuvent ensuite utiliser StopCOVID pour déterminer si les identifiants aléatoires avec lesquels leur appareil est entré en contact sont associés à une clé d’exposition temporaire (donc, s’ils ont pu entrer en contact avec une personne infectée).
-- Journaux d’utilisation des applications
-  * Comme presque tous les services Internet ou applications, StopCOVID génère automatiquement des journaux lorsque vous utilisez le service. Ces journaux contiennent certaines informations sur votre appareil, que nous utilisons pour résoudre les problèmes survenant avec StopCOVID.
-  * Ces journaux ne comprennent PAS d’identifiants aléatoires ni de clés d’exposition temporaire et ne peuvent pas être utilisés pour associer un identifiant de proximité mobile ou une clé d’exposition temporaire à vous ou à votre appareil.
-  * Ces journaux sont automatiquement supprimés sept jours après leur création.
-StopCOVID ne collecte pas les données de localisation de votre appareil. Elle ne recueille pas ni ne partage aucun renseignement permettant de vous associer, vous ou votre appareil, aux identifiants aléatoires ou aux clés d’exposition temporaire que vous générez.
-
-## Quand partageons-nous vos renseignements?
-Nous ne partageons volontairement aucun de vos renseignements personnels avec qui que ce soit, sauf dans les situations suivantes :
-- Lorsque vous choisissez de téléverser une clé d’exposition temporaire, StopCOVID partage ces renseignements (qui ne peuvent pas être associés à vous par une personne n’ayant pas accès à votre appareil) avec d’autres appareils qui ont été en contact avec votre appareil, comme l’explique le [cadre de notification d’exposition](https://www.apple.com/covid19/contacttracing) de Google et d’Apple.
-- Nous stockons vos renseignements personnels sous forme cryptée à l’aide d’Amazon Web Services. Amazon Web Services peut stocker ces renseignements à l’extérieur du Canada, y compris aux États-Unis.
-
-## Comment protégeons-nous vos renseignements?
-StopCOVID protège les clés d’exposition temporaire à l’aide du [cadre de notification d’exposition](https://www.apple.com/covid19/contacttracing) de Google et d’Apple, qui comprend des exigences très spécifiques quant à la manière dont ces informations doivent être cryptées et transférées. StopCOVID ne stocke pas ni ne génère vos identifiants aléatoires, qui sont gérés par votre appareil.
-
-## Vos droits sur vos renseignements
-
-Comme nous n’avons aucun moyen d’associer une clé d’exposition temporaire ou nos journaux d’accès à vous sans votre appareil, nous n’avons aucun moyen de vous fournir ou de supprimer ces renseignements de façon sécuritaire et sur demande. Cela dit, vous avez un contrôle total sur l’utilisation que vous faites de cette technologie. Votre appareil devrait vous permettre de désactiver les notifications d’exposition ou de supprimer les journaux d’exposition stockés sur celui-ci à tout moment. De plus, vous pouvez désinstaller StopCOVID à tout moment. Si vous le faites, toutes les clés de cryptage temporaires stockées par StopCOVID seront supprimées.
-
-Si vous avez des questions ou des plaintes concernant les pratiques de StopCOVID en matière de protection de la vie privée, vous pouvez nous envoyer un courriel à [privacy@covidshield.app](mailto:privacy@covidshield.app).
-
-Dernière mise à jour : 13 mai 2020
-=======
 *L’application de notification d’exposition et ses serveurs ne recueillent ni ne stockent aucun de vos renseignements personnels.*
 
 Note : L'application n'a pas encore été publiée. Cette politique sera mise à jour avant sa publication, afin de fournir les informations les plus précises possibles.
@@ -71,7 +37,6 @@
 
 - Les codes générés aléatoirement à partir de votre téléphone et des autres téléphones à proximité de vous sont automatiquement supprimés 14 jours après leur génération.
 - Vous pouvez désinstaller l'application à tout moment, et les codes sur votre téléphone seront automatiquement supprimés. Si vous avez téléversé vos codes générés aléatoirement, ils seront automatiquement supprimés du serveur 14 jours après avoir été générés.
->>>>>>> 0e13d038
 `;
 
 export default privacy;