--- conflicted
+++ resolved
@@ -1,10 +1,5 @@
 import React, {useState, useCallback, useRef} from 'react';
-<<<<<<< HEAD
 import {StyleSheet, useWindowDimensions, View, FlatList} from 'react-native';
-=======
-import {StyleSheet, useWindowDimensions, View} from 'react-native';
-import Carousel, {CarouselStatic, CarouselProps} from 'react-native-snap-carousel';
->>>>>>> c65ce2b5
 import {useNavigation} from '@react-navigation/native';
 import {Box, Button, Toolbar, ProgressCircles} from 'components';
 import {SafeAreaView} from 'react-native-safe-area-context';
@@ -15,11 +10,7 @@
 export const TutorialScreen = () => {
   const navigation = useNavigation();
   const {width: viewportWidth} = useWindowDimensions();
-<<<<<<< HEAD
   const flatListRef = useRef(null);
-=======
-  const carouselRef = useRef<CarouselStatic<TutorialKey>>(null);
->>>>>>> c65ce2b5
   const [currentStep, setCurrentStep] = useState(0);
   const [i18n] = useI18n();
   const close = useCallback(() => navigation.goBack(), [navigation]);
@@ -27,16 +18,11 @@
   const isStart = currentStep === 0;
   const isEnd = currentStep === tutorialData.length - 1;
 
-<<<<<<< HEAD
   const renderItem = useCallback(({item}: {item: TutorialKey}) => {
     return (
       <Box flex={1} width={viewportWidth}>
         <View>
-          <TutorialContent
-            item={item}
-            currentIndex={currentStep + 1}
-            isActiveSlide={tutorialData[currentStep] === item}
-          />
+          <TutorialContent item={item} key={item} />
         </View>
       </Box>
     );
@@ -64,22 +50,6 @@
     }
     const index: number = viewableItems[0].index;
     setCurrentStep(index);
-=======
-  const renderItem = useCallback<CarouselProps<TutorialKey>['renderItem']>(({item}) => {
-    return <TutorialContent key={item} item={item} />;
-  }, []);
-
-  const nextItem = useCallback(() => {
-    if (isEnd) {
-      close();
-      return;
-    }
-    carouselRef.current?.snapToNext();
-  }, [close, isEnd]);
-
-  const prevItem = useCallback(() => {
-    carouselRef.current?.snapToPrev();
->>>>>>> c65ce2b5
   }, []);
 
   return (
@@ -92,25 +62,19 @@
           navLabel={i18n.translate('Tutorial.Close')}
           onIconClicked={close}
         />
-<<<<<<< HEAD
-        {carouselVisible && (
-          <FlatList
-            ref={flatListRef}
-=======
-        <View style={styles.flex}>
-          <Carousel
-            ref={carouselRef as any}
->>>>>>> c65ce2b5
-            data={tutorialData}
-            renderItem={renderItem}
-            keyExtractor={item => item}
-            showsHorizontalScrollIndicator={false}
-            onViewableItemsChanged={onViewableItemsChanged}
-            horizontal
-            disableIntervalMomentum
-            pagingEnabled
-          />
-        </View>
+
+        <FlatList
+          ref={flatListRef}
+          data={tutorialData}
+          renderItem={renderItem}
+          keyExtractor={item => item}
+          showsHorizontalScrollIndicator={false}
+          onViewableItemsChanged={onViewableItemsChanged}
+          horizontal
+          disableIntervalMomentum
+          pagingEnabled
+        />
+
         <Box flexDirection="row" borderTopWidth={2} borderTopColor="gray5">
           <Box flex={1}>
             {!isStart && (
