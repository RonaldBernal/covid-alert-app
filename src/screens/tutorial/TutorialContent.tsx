import React, {useRef, useEffect} from 'react';
import {StyleSheet, ScrollView} from 'react-native';
import {Box, Text} from 'components';
import {useI18n} from '@shopify/react-i18n';
import LottieView from 'lottie-react-native';
import {useReduceMotionPreference} from 'shared/useReduceMotionPreference';

export type TutorialKey = 'step-1' | 'step-2' | 'step-3';

export const tutorialData: TutorialKey[] = ['step-1', 'step-2', 'step-3'];

const animationData = {
  'step-1': {
    source: '',
    pauseFrame: 0,
  },
  'step-2': {
    source: '',
    pauseFrame: 378,
  },
  'step-3': {
    source: '',
    pauseFrame: 398,
  },
};

export const TutorialContent = ({item, isActiveSlide}: {item: TutorialKey; isActiveSlide: boolean}) => {
  const [i18n] = useI18n();
  const prefersReducedMotion = useReduceMotionPreference();
  // const {width: viewportWidth, height: viewportHeight} = useWindowDimensions();
  const animationRef: React.Ref<LottieView> = useRef(null);
  useEffect(() => {
    // need to stop if user prefers reduced animations
    if (prefersReducedMotion) {
      animationRef.current?.play(animationData[item].pauseFrame, animationData[item].pauseFrame);
    } else if (isActiveSlide) {
      animationRef.current?.play();
    } else {
      animationRef.current?.reset();
    }
  }, [isActiveSlide, prefersReducedMotion, item]);
  return (
    <ScrollView style={styles.flex} contentContainerStyle={styles.center}>
<<<<<<< HEAD
      {/*
      <LottieView
        ref={animationRef}
        style={{width: viewportWidth, height: viewportHeight / 2}}
        source={animationData[item].source}
        imageAssetsFolder="animation/images"
        loop={!prefersReducedMotion}
      />
      */}
=======
>>>>>>> 0e13d038
      <Box flex={1} paddingVertical="xxl" paddingHorizontal="xxl">
        <Text marginTop="xxl" color="overlayBodyText" variant="bodyTitle" marginBottom="m" accessibilityRole="header">
          {i18n.translate(`Tutorial.${item}Title`)}
        </Text>
        <Text variant="bodyText" color="overlayBodyText">
          {i18n.translate(`Tutorial.${item}`)}
        </Text>
      </Box>
    </ScrollView>
  );
};

const styles = StyleSheet.create({
  flex: {
    flex: 1,
  },
  center: {
    alignItems: 'center',
  },
});<|MERGE_RESOLUTION|>--- conflicted
+++ resolved
@@ -41,18 +41,6 @@
   }, [isActiveSlide, prefersReducedMotion, item]);
   return (
     <ScrollView style={styles.flex} contentContainerStyle={styles.center}>
-<<<<<<< HEAD
-      {/*
-      <LottieView
-        ref={animationRef}
-        style={{width: viewportWidth, height: viewportHeight / 2}}
-        source={animationData[item].source}
-        imageAssetsFolder="animation/images"
-        loop={!prefersReducedMotion}
-      />
-      */}
-=======
->>>>>>> 0e13d038
       <Box flex={1} paddingVertical="xxl" paddingHorizontal="xxl">
         <Text marginTop="xxl" color="overlayBodyText" variant="bodyTitle" marginBottom="m" accessibilityRole="header">
           {i18n.translate(`Tutorial.${item}Title`)}
