import React, {useRef, useEffect} from 'react';
import {StyleSheet, ScrollView, useWindowDimensions} from 'react-native';
import {Box, Text} from 'components';
import {useI18n} from '@shopify/react-i18n';
import LottieView from 'lottie-react-native';
import {useReduceMotionPreference} from 'shared/useReduceMotionPreference';

export type TutorialKey = 'step-1' | 'step-2' | 'step-3';

export const tutorialData: TutorialKey[] = ['step-1', 'step-2', 'step-3'];

const animationData = {
  'step-1': {
    source: require('assets/animation/onboarding-step-1.json'),
    pauseFrame: 105,
  },
  'step-2': {
    source: require('assets/animation/onboarding-step-2.json'),
    pauseFrame: 120,
  },
  'step-3': {
    source: require('assets/animation/onboarding-step-3.json'),
    pauseFrame: 124,
  },
};

export const TutorialContent = ({item, isActiveSlide}: {item: TutorialKey; isActiveSlide: boolean}) => {
  const [i18n] = useI18n();
<<<<<<< HEAD
  const prefersReducedMotion = useReduceMotionPreference();
=======
  const {width: viewportWidth, height: viewportHeight} = useWindowDimensions();
>>>>>>> 197a9269
  const animationRef: React.Ref<LottieView> = useRef(null);
  useEffect(() => {
    // need to stop if user prefers reduced animations
    if (prefersReducedMotion) {
      animationRef.current?.play(animationData[item].pauseFrame, animationData[item].pauseFrame);
    } else if (isActiveSlide) {
      animationRef.current?.play();
    } else {
      animationRef.current?.reset();
    }
  }, [isActiveSlide, prefersReducedMotion, item]);
  return (
    <ScrollView style={styles.flex} contentContainerStyle={styles.center}>
      <LottieView
        ref={animationRef}
        style={{width: viewportWidth, height: viewportHeight / 2}}
        source={animationData[item].source}
        imageAssetsFolder="animation/images"
        loop={!prefersReducedMotion}
      />
      <Box paddingHorizontal="xxl">
        <Text textAlign="center" color="overlayBodyText" variant="bodySubTitle" marginBottom="m">
          {i18n.translate(`Tutorial.${item}Title`)}
        </Text>
        <Text variant="bodyText" textAlign="center" color="overlayBodyText">
          {i18n.translate(`Tutorial.${item}`)}
        </Text>
      </Box>
    </ScrollView>
  );
};

const styles = StyleSheet.create({
  flex: {
    flex: 1,
  },
  center: {
    alignItems: 'center',
  },
});<|MERGE_RESOLUTION|>--- conflicted
+++ resolved
@@ -26,11 +26,8 @@
 
 export const TutorialContent = ({item, isActiveSlide}: {item: TutorialKey; isActiveSlide: boolean}) => {
   const [i18n] = useI18n();
-<<<<<<< HEAD
   const prefersReducedMotion = useReduceMotionPreference();
-=======
   const {width: viewportWidth, height: viewportHeight} = useWindowDimensions();
->>>>>>> 197a9269
   const animationRef: React.Ref<LottieView> = useRef(null);
   useEffect(() => {
     // need to stop if user prefers reduced animations
