import React, {useCallback} from 'react';
import {useNavigation} from '@react-navigation/native';
import {Box, InfoBlock, BoxProps} from 'components';
import {useI18n, I18n} from '@shopify/react-i18n';
<<<<<<< HEAD
import {SystemStatus} from 'services/ExposureNotificationService';
import {Linking} from 'react-native';
=======
import {SystemStatus, useStartExposureNotificationService} from 'services/ExposureNotificationService';
>>>>>>> 58be6f4d

import {InfoShareView} from './InfoShareView';
import {StatusHeaderView} from './StatusHeaderView';

const SystemStatusOff = ({i18n}: {i18n: I18n}) => {
<<<<<<< HEAD
  const toSettings = useCallback(() => {
    Linking.openSettings();
  }, []);
=======
  const startExposureNotificationService = useStartExposureNotificationService();

  const enableExposureNotifications = useCallback(() => {
    startExposureNotificationService();
  }, [startExposureNotificationService]);
>>>>>>> 58be6f4d

  return (
    <InfoBlock
      icon="icon-exposure-notifications-off"
      title={i18n.translate('OverlayOpen.ExposureNotificationCardStatus')}
      titleBolded={i18n.translate('OverlayOpen.ExposureNotificationCardStatusOff')}
      text={i18n.translate('OverlayOpen.ExposureNotificationCardBody')}
      button={{text: i18n.translate('OverlayOpen.ExposureNotificationCardAction'), action: enableExposureNotifications}}
      backgroundColor="errorBackground"
      color="errorText"
    />
  );
};

const BluetoothStatusOff = ({i18n}: {i18n: I18n}) => {
  const toSettings = useCallback(() => {
    Linking.openSettings();
  }, []);
  return (
    <InfoBlock
      icon="icon-bluetooth-off"
      title={i18n.translate('OverlayOpen.BluetoothCardStatus')}
      titleBolded={i18n.translate('OverlayOpen.BluetoothCardStatusOff')}
      text={i18n.translate('OverlayOpen.BluetoothCardBody')}
      button={{text: i18n.translate('OverlayOpen.BluetoothCardAction'), action: toSettings}}
      backgroundColor="errorBackground"
      color="errorText"
      showButton={false}
    />
  );
};

const NotificationStatusOff = ({action, i18n}: {action: () => void; i18n: I18n}) => {
  return (
    <InfoBlock
      icon="icon-notifications"
      title={i18n.translate('OverlayOpen.NotificationCardStatus')}
      titleBolded={i18n.translate('OverlayOpen.NotificationCardStatusOff')}
      text={i18n.translate('OverlayOpen.NotificationCardBody')}
      button={{text: i18n.translate('OverlayOpen.NotificationCardAction'), action}}
      backgroundColor="infoBlockNeutralBackground"
      color="overlayBodyText"
    />
  );
};

interface Props extends Pick<BoxProps, 'maxWidth'> {
  status: SystemStatus;
  notificationWarning: boolean;
  turnNotificationsOn: () => void;
}

export const OverlayView = ({status, notificationWarning, turnNotificationsOn, maxWidth}: Props) => {
  const [i18n] = useI18n();
  const navigation = useNavigation();

  return (
    <Box maxWidth={maxWidth}>
      <Box marginBottom="l">
        <StatusHeaderView enabled={status === SystemStatus.Active} />
      </Box>
      {(status === SystemStatus.Disabled || status === SystemStatus.Restricted) && (
        <Box marginBottom="m" marginHorizontal="m">
          <SystemStatusOff i18n={i18n} />
        </Box>
      )}
      {status === SystemStatus.BluetoothOff && (
        <Box marginBottom="m" marginHorizontal="m">
          <BluetoothStatusOff i18n={i18n} />
        </Box>
      )}
      {notificationWarning && (
        <Box marginBottom="m" marginHorizontal="m">
          <NotificationStatusOff action={turnNotificationsOn} i18n={i18n} />
        </Box>
      )}
      <Box marginBottom="m" marginHorizontal="m">
        <InfoBlock
          titleBolded={i18n.translate('OverlayOpen.EnterCodeCardTitle')}
          text={i18n.translate('OverlayOpen.EnterCodeCardBody')}
          button={{
            text: i18n.translate('OverlayOpen.EnterCodeCardAction'),
            action: () => navigation.navigate('DataSharing'),
          }}
          backgroundColor="infoBlockNeutralBackground"
          color="infoBlockBrightText"
        />
      </Box>
      <Box marginBottom="m" marginHorizontal="m">
        <InfoShareView />
      </Box>
    </Box>
  );
};<|MERGE_RESOLUTION|>--- conflicted
+++ resolved
@@ -2,28 +2,16 @@
 import {useNavigation} from '@react-navigation/native';
 import {Box, InfoBlock, BoxProps} from 'components';
 import {useI18n, I18n} from '@shopify/react-i18n';
-<<<<<<< HEAD
+import {Linking} from 'react-native';
 import {SystemStatus} from 'services/ExposureNotificationService';
-import {Linking} from 'react-native';
-=======
-import {SystemStatus, useStartExposureNotificationService} from 'services/ExposureNotificationService';
->>>>>>> 58be6f4d
 
 import {InfoShareView} from './InfoShareView';
 import {StatusHeaderView} from './StatusHeaderView';
 
 const SystemStatusOff = ({i18n}: {i18n: I18n}) => {
-<<<<<<< HEAD
   const toSettings = useCallback(() => {
     Linking.openSettings();
   }, []);
-=======
-  const startExposureNotificationService = useStartExposureNotificationService();
-
-  const enableExposureNotifications = useCallback(() => {
-    startExposureNotificationService();
-  }, [startExposureNotificationService]);
->>>>>>> 58be6f4d
 
   return (
     <InfoBlock
@@ -31,7 +19,7 @@
       title={i18n.translate('OverlayOpen.ExposureNotificationCardStatus')}
       titleBolded={i18n.translate('OverlayOpen.ExposureNotificationCardStatusOff')}
       text={i18n.translate('OverlayOpen.ExposureNotificationCardBody')}
-      button={{text: i18n.translate('OverlayOpen.ExposureNotificationCardAction'), action: enableExposureNotifications}}
+      button={{text: i18n.translate('OverlayOpen.ExposureNotificationCardAction'), action: toSettings}}
       backgroundColor="errorBackground"
       color="errorText"
     />
