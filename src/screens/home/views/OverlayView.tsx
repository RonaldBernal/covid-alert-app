--- conflicted
+++ resolved
@@ -9,22 +9,9 @@
 import {StatusHeaderView} from './StatusHeaderView';
 
 const SystemStatusOff = ({i18n}: {i18n: I18n}) => {
-  // const startExposureNotificationService = useStartExposureNotificationService();
-
-<<<<<<< HEAD
-  // const enableExposureNotifications = useCallback(() => {
-  //   console.log('ccccc enableExposureNotifications');
-  //   startExposureNotificationService();
-  // }, [startExposureNotificationService]);
-
   const toSettings = useCallback(() => {
     Linking.openSettings();
   }, []);
-=======
-  const enableExposureNotifications = useCallback(() => {
-    startExposureNotificationService();
-  }, [startExposureNotificationService]);
->>>>>>> ba3c8e81
 
   return (
     <InfoBlock
