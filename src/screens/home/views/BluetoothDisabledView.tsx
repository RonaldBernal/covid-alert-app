<<<<<<< HEAD
import React, { useCallback } from 'react';
import { useI18n } from '@shopify/react-i18n';
import { Linking } from 'react-native';
import { Text, Box, ButtonMultiline, Icon } from 'components';
=======
import React from 'react';
import {useI18n} from '@shopify/react-i18n';
import {Text} from 'components';
>>>>>>> a22bc40a

import { BaseHomeView } from '../components/BaseHomeView';

export const BluetoothDisabledView = () => {
  const [i18n] = useI18n();

  return (
    <BaseHomeView>
      <Box marginBottom="l" marginLeft="-xxl">
        <Icon name="icon-bluetooth-disabled" size={152} />
      </Box>
      <Text variant="bodyTitle" color="bodyText" marginBottom="l" accessibilityRole="header">
        {i18n.translate('Home.BluetoothDisabled')}
      </Text>
      <Text variant="bodyText" color="bodyText" marginBottom="l">
        {i18n.translate('Home.EnableBluetoothCTA')}
      </Text>
    </BaseHomeView>
  );
};<|MERGE_RESOLUTION|>--- conflicted
+++ resolved
@@ -1,13 +1,7 @@
-<<<<<<< HEAD
 import React, { useCallback } from 'react';
 import { useI18n } from '@shopify/react-i18n';
 import { Linking } from 'react-native';
 import { Text, Box, ButtonMultiline, Icon } from 'components';
-=======
-import React from 'react';
-import {useI18n} from '@shopify/react-i18n';
-import {Text} from 'components';
->>>>>>> a22bc40a
 
 import { BaseHomeView } from '../components/BaseHomeView';
 
