--- conflicted
+++ resolved
@@ -11,13 +11,8 @@
   const toDataShare = useCallback(() => navigation.navigate('DataSharing'), [navigation]);
 
   return (
-<<<<<<< HEAD
     <BaseHomeView iconName="hand-wave">
-      <Text variant="bodyTitle" color="bodyText" marginBottom="l" accessibilityRole="header">
-=======
-    <BaseHomeView>
       <Text variant="bodyTitle" color="bodyText" marginBottom="m" accessibilityRole="header">
->>>>>>> b4e6ef39
         {i18n.translate('Home.DailyShare')}
       </Text>
       <Text variant="bodyText" color="bodyText" marginBottom="m">
