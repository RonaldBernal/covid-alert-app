--- conflicted
+++ resolved
@@ -91,15 +91,11 @@
     return <ExposureNotificationsDisabledView isBottomSheetExpanded={isBottomSheetExpanded} />;
   }
 
-<<<<<<< HEAD
-  if (!network.isConnected) {
-=======
   if (systemStatus === SystemStatus.PlayServicesNotAvailable) {
     return <FrameworkUnavailableView isBottomSheetExpanded={isBottomSheetExpanded} />;
   }
 
-  if (!network.isConnected && network.type !== 'unknown') {
->>>>>>> 5071b637
+  if (!network.isConnected) {
     return <NetworkDisabledView />;
   }
 
