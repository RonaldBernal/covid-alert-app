--- conflicted
+++ resolved
@@ -1,10 +1,5 @@
-<<<<<<< HEAD
 import React, {useRef, useEffect} from 'react';
-import {StyleSheet, Dimensions, ScrollView} from 'react-native';
-=======
-import React from 'react';
 import {StyleSheet, ScrollView} from 'react-native';
->>>>>>> 197a9269
 import {SafeAreaView} from 'react-native-safe-area-context';
 import LottieView from 'lottie-react-native';
 import {useReduceMotionPreference} from 'shared/useReduceMotionPreference';
@@ -17,8 +12,11 @@
   animationPauseFrame?: number;
 }
 
-<<<<<<< HEAD
 export const BaseHomeView = ({children, animationSource, animationPauseFrame}: BaseHomeViewProps) => {
+  const {
+    orientation,
+    scaledSize: {width: viewportWidth, height: viewportHeight},
+  } = useOrientation();
   const prefersReducedMotion = useReduceMotionPreference();
   const animationRef: React.Ref<LottieView> = useRef(null);
 
@@ -33,13 +31,6 @@
       }
     }
   }, [prefersReducedMotion, animationPauseFrame]);
-=======
-export const BaseHomeView = ({children, animationSource}: BaseHomeViewProps) => {
-  const {
-    orientation,
-    scaledSize: {width: viewportWidth, height: viewportHeight},
-  } = useOrientation();
->>>>>>> 197a9269
 
   return (
     <SafeAreaView style={styles.flex}>
@@ -52,35 +43,21 @@
         ]}
         bounces={false}
       >
-<<<<<<< HEAD
-        {animationSource && (
-          <LottieView
-            ref={animationRef}
-            style={{
-              ...styles.animationBase,
-              width: viewportWidth * 2,
-              height: viewportHeight / 2,
-            }}
-            source={animationSource}
-            // don't play if user prefers reduced animations
-            autoPlay={!prefersReducedMotion}
-            loop={!prefersReducedMotion}
-          />
-=======
         {animationSource && orientation === 'portrait' && (
           <Box marginBottom="m">
             <LottieView
+              ref={animationRef}
               style={{
                 ...styles.animationBase,
                 width: viewportWidth * 2,
                 height: viewportHeight / 2,
               }}
               source={animationSource}
-              autoPlay
-              loop
+              // don't play if user prefers reduced animations
+              autoPlay={!prefersReducedMotion}
+              loop={!prefersReducedMotion}
             />
           </Box>
->>>>>>> 197a9269
         )}
         <Box flex={1} alignItems="center" justifyContent="center" marginHorizontal="xl">
           {children}
