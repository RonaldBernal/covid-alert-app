--- conflicted
+++ resolved
@@ -1,23 +1,13 @@
 import React from 'react';
-<<<<<<< HEAD
 import {Text, TextMultiline} from 'components';
-import {useI18n} from '@shopify/react-i18n';
-=======
-import {Text} from 'components';
->>>>>>> c5956f7e
 
 import {BaseHomeView} from './BaseHomeView';
 
 export const AllSetView = ({titleText, bodyText}: {titleText: string; bodyText: string}) => {
   return (
     <BaseHomeView iconName="thumbs-up">
-<<<<<<< HEAD
-      <Text variant="bodyTitle" marginBottom="m" accessibilityRole="header">
-        {i18n.translate('Home.NoExposureDetected.AllSetTitle')}
-=======
       <Text variant="bodyTitle" color="bodyText" marginBottom="m" accessibilityRole="header">
         {titleText}
->>>>>>> c5956f7e
       </Text>
       <TextMultiline text={bodyText} marginBottom="m" />
     </BaseHomeView>
