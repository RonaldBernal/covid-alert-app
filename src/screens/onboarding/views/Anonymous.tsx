import React from 'react';
import {Box, BulletPointX} from 'components';
import {useI18n} from 'locale';
import Markdown from 'react-native-markdown-display';
import {StyleSheet} from 'react-native';

import {ItemView, ItemViewProps} from './ItemView';

export const Anonymous = (props: Pick<ItemViewProps, 'isActive'>) => {
  const i18n = useI18n();

  return (
    <ItemView
      {...props}
      image={require('assets/onboarding-nogps.png')}
      altText={i18n.translate('Onboarding.Anonymous.ImageAltText')}
      header={i18n.translate('Onboarding.Anonymous.Title')}
      item="step-2"
    >
      <>
        <Box marginRight="s">
          <Box flexDirection="row" marginBottom="m">
            <Markdown
              style={{
                body: styles.bodyContent,
              }}
            >
              {i18n.translate('Onboarding.Anonymous.Body1')}
            </Markdown>
          </Box>
          <Box flexDirection="row" marginBottom="s">
            <Markdown
              style={{
                body: styles.bodyContent,
              }}
            >
              {i18n.translate('Onboarding.Anonymous.Body2')}
            </Markdown>
          </Box>

<<<<<<< HEAD
        <BulletPointX listAccessibile="listStart" text={i18n.translate('Onboarding.Anonymous.Bullet1')} />
        <BulletPointX listAccessibile="item" text={i18n.translate('Onboarding.Anonymous.Bullet2')} />
        <BulletPointX listAccessibile="item" text={i18n.translate('Onboarding.Anonymous.Bullet3')} />
        <BulletPointX listAccessibile="item" text={i18n.translate('Onboarding.Anonymous.Bullet4')} />
        <BulletPointX listAccessibile="listEnd" text={i18n.translate('Onboarding.Anonymous.Bullet5')} />
=======
          <BulletPointX text={i18n.translate('Onboarding.Anonymous.Bullet1')} />
          <BulletPointX text={i18n.translate('Onboarding.Anonymous.Bullet2')} />
          <BulletPointX text={i18n.translate('Onboarding.Anonymous.Bullet3')} />
          <BulletPointX text={i18n.translate('Onboarding.Anonymous.Bullet4')} />
          <BulletPointX text={i18n.translate('Onboarding.Anonymous.Bullet5')} />
        </Box>
>>>>>>> ccf3fcf6
      </>
    </ItemView>
  );
};
const styles = StyleSheet.create({
  flex: {
    flex: 1,
  },
  bodyContent: {
    fontFamily: 'Noto Sans',
    fontSize: 18,
  },
});<|MERGE_RESOLUTION|>--- conflicted
+++ resolved
@@ -37,21 +37,13 @@
               {i18n.translate('Onboarding.Anonymous.Body2')}
             </Markdown>
           </Box>
-
-<<<<<<< HEAD
-        <BulletPointX listAccessibile="listStart" text={i18n.translate('Onboarding.Anonymous.Bullet1')} />
-        <BulletPointX listAccessibile="item" text={i18n.translate('Onboarding.Anonymous.Bullet2')} />
-        <BulletPointX listAccessibile="item" text={i18n.translate('Onboarding.Anonymous.Bullet3')} />
-        <BulletPointX listAccessibile="item" text={i18n.translate('Onboarding.Anonymous.Bullet4')} />
-        <BulletPointX listAccessibile="listEnd" text={i18n.translate('Onboarding.Anonymous.Bullet5')} />
-=======
-          <BulletPointX text={i18n.translate('Onboarding.Anonymous.Bullet1')} />
-          <BulletPointX text={i18n.translate('Onboarding.Anonymous.Bullet2')} />
-          <BulletPointX text={i18n.translate('Onboarding.Anonymous.Bullet3')} />
-          <BulletPointX text={i18n.translate('Onboarding.Anonymous.Bullet4')} />
-          <BulletPointX text={i18n.translate('Onboarding.Anonymous.Bullet5')} />
+          
+          <BulletPointX listAccessibile="listStart" text={i18n.translate('Onboarding.Anonymous.Bullet1')} />
+          <BulletPointX listAccessibile="item" text={i18n.translate('Onboarding.Anonymous.Bullet2')} />
+          <BulletPointX listAccessibile="item" text={i18n.translate('Onboarding.Anonymous.Bullet3')} />
+          <BulletPointX listAccessibile="item" text={i18n.translate('Onboarding.Anonymous.Bullet4')} />
+          <BulletPointX listAccessibile="listEnd" text={i18n.translate('Onboarding.Anonymous.Bullet5')} />
         </Box>
->>>>>>> ccf3fcf6
       </>
     </ItemView>
   );
