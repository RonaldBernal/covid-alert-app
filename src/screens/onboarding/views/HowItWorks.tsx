--- conflicted
+++ resolved
@@ -19,18 +19,11 @@
       item="step-3"
     >
       <>
-<<<<<<< HEAD
+        <Box marginRight="s">
         <BulletPointCheck listAccessibile="listStart" text={i18n.translate('Onboarding.HowItWorks.Body1')} />
         <BulletPointCheck listAccessibile="item" text={i18n.translate('Onboarding.HowItWorks.Body2')} />
         <BulletPointCheck listAccessibile="listEnd" text={i18n.translate('Onboarding.HowItWorks.Body3')} />
-
-=======
-        <Box marginRight="s">
-          <BulletPointCheck text={i18n.translate('Onboarding.HowItWorks.Body1')} />
-          <BulletPointCheck text={i18n.translate('Onboarding.HowItWorks.Body2')} />
-          <BulletPointCheck text={i18n.translate('Onboarding.HowItWorks.Body3')} />
         </Box>
->>>>>>> daa1c101
         <Box alignSelf="stretch" marginTop="m" marginBottom="l">
           <Box>
             <ButtonSingleLine
