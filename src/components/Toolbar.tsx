--- conflicted
+++ resolved
@@ -31,11 +31,7 @@
   return (
     <Box flexDirection="row" alignItems="center" minHeight={56}>
       <Box>
-<<<<<<< HEAD
         <Button testID="toolbarCloseButton" text={navText} variant="text" onPress={onIconClicked} />
-=======
-        <Button text={navText} variant="text" onPress={onIconClicked} testID={testID} />
->>>>>>> b5aed330
       </Box>
       {title !== '' && (
         <Box flex={1} justifyContent="center" minWidth={100}>
