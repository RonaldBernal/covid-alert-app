fastlane_version '2.53.1'

before_all do
  # Load root-level shared .env
  Dotenv.overload '../.env'

  # Pull all tags
  git_pull(only_tags: true)
end

desc "Creates a Github Release"
lane :create_github_release do |options|
  set_github_release(
    repository_name: "cds-snc/covid-shield-mobile",
    api_token: ENV["GITHUB_TOKEN"],
    name: "#{options[:platform]}  v#{ENV['APP_VERSION_NAME']} (#{ENV['APP_VERSION_CODE']})",
    tag_name: "#{options[:platform]}-v#{ENV['APP_VERSION_NAME']}-#{ENV['APP_VERSION_CODE']}",

    description: default_changelog,
    commitish: "master",
  )
end

desc "Returns a default changelog."
lane :default_changelog do |options|
  format = (options[:simple] ? "- %b" : "- %b [%s]")

  changelog = changelog_from_git_commits(
    merge_commit_filtering: "only_include_merges",
    pretty: format
  ), Actions.lane_context[SharedValues::FL_CHANGELOG] = changelog

  clean = changelog.first.gsub("- \n", "")
  puts clean
  clean
end

lane :ensure_keystore_properties do
  file_exists = File.exist? File.expand_path "../android/keystored.properties"

  UI.user_error!("keystore.properties file is missing!") unless file_exists
end

def version_string(version_number, build_number)
  "#{version_number} (#{build_number})"
end

platform :ios do
  desc "Submit a new Covid Alert beta build to Apple TestFlight"
  lane :beta do

    increment_build_number(
      build_number: latest_testflight_build_number + 1,
      xcodeproj: "ios/CovidShield.xcodeproj"
    )

    match(
      git_url: ENV["CERTS_REPO"],
      app_identifier: ENV["APP_ID_IOS"],
      username: ENV["APPLE_ID"],
      type: "appstore",
      readonly: true
    )

    build_app(
      scheme: "CovidShield",
      workspace: "./ios/CovidShield.xcworkspace",
      export_method: "app-store",
      export_options: {
        provisioningProfiles: {
          ENV["APP_ID_IOS"] => ENV["PROFILE"]
        }
      }
    )

    groups = ENV["TEST_GROUPS"].split(",")
    upload_to_testflight(
      groups: groups,
      changelog: default_changelog(simple: true),
      app_version: ENV["APP_VERSION_NAME"],
      build_number: ENV["APP_VERSION_CODE"],
    )

    create_github_release(platform: 'iOS')
  end

  desc "Builds a local iOS adhoc .ipa"
  lane :local do
    match(
      git_url: ENV["CERTS_REPO"],
      app_identifier: ENV["APP_ID_IOS"],
      username: ENV["APPLE_ID"],
      type: "adhoc",
      readonly: true
    )

    build_app(
      scheme: "CovidShield",
      workspace: "./ios/CovidShield.xcworkspace",
      export_method: "ad-hoc",
      output_directory: "./build",
      export_options: {
        provisioningProfiles: {
          ENV["APP_ID_IOS"] => ENV["PROFILE_ADHOC"]
        }
      }
    )
  end
end

platform :android do
  private_lane :build do |options|
    task = (options[:bundle] ? "bundle" : "assemble")
    properties = (options[:properties] ? options[:properties] : {})
    buildType = (options[:buildType] ? options[:buildType] : "Release")

    gradle(
      task: task,
      build_type: buildType,
      project_dir: 'android/',
      properties: properties
    )
  end

  desc "Pushes a new build to Google Play Internal Testing Track"
  lane :internal do
<<<<<<< HEAD
    # ensure_git_branch
=======
    ensure_git_branch
    ensure_keystore_properties
>>>>>>> 5a3337a9

    versionCode = ENV["APP_VERSION_CODE"]
    versionName = version_string(ENV['APP_VERSION_NAME'], ENV['APP_VERSION_CODE'])

    build(bundle: true, properties: {
        "versionCode" => versionCode,
        "versionName" => versionName
      }
    )

    upload_to_play_store(
      track: 'internal',
      skip_upload_apk: true,
      aab: lane_context[SharedValues::GRADLE_AAB_OUTPUT_PATH]
    )

    create_github_release(platform: "Android")
  end

  desc "Builds a local Release .apk for Android"
  lane :local do
    build

    APK_LOCATION = "#{lane_context[SharedValues::GRADLE_APK_OUTPUT_PATH]}"
    sh "cp #{APK_LOCATION} ../build/"
  end

  desc "Builds a local Debug .apk for Android"
  lane :local_debug do
    gradle(
      task: "assembleDebug",
      flags: "-DbundleInDebug=true",
      project_dir: 'android/',
    )

    APK_LOCATION = "#{lane_context[SharedValues::GRADLE_APK_OUTPUT_PATH]}"
    sh "cp #{APK_LOCATION} ../build/"
  end
end<|MERGE_RESOLUTION|>--- conflicted
+++ resolved
@@ -124,12 +124,8 @@
 
   desc "Pushes a new build to Google Play Internal Testing Track"
   lane :internal do
-<<<<<<< HEAD
     # ensure_git_branch
-=======
-    ensure_git_branch
     ensure_keystore_properties
->>>>>>> 5a3337a9
 
     versionCode = ENV["APP_VERSION_CODE"]
     versionName = version_string(ENV['APP_VERSION_NAME'], ENV['APP_VERSION_CODE'])
